/*
 * This file is part of the PSL software.
 * Copyright 2011-2015 University of Maryland
 * Copyright 2013-2017 The Regents of the University of California
 *
 * Licensed under the Apache License, Version 2.0 (the "License");
 * you may not use this file except in compliance with the License.
 * You may obtain a copy of the License at
 *
 * http://www.apache.org/licenses/LICENSE-2.0
 *
 * Unless required by applicable law or agreed to in writing, software
 * distributed under the License is distributed on an "AS IS" BASIS,
 * WITHOUT WARRANTIES OR CONDITIONS OF ANY KIND, either express or implied.
 * See the License for the specific language governing permissions and
 * limitations under the License.
 */
package org.linqs.psl.model.formula;

import org.linqs.psl.database.Database;
import org.linqs.psl.database.DatabaseQuery;
import org.linqs.psl.model.atom.Atom;
import org.linqs.psl.model.atom.AtomEvent;
import org.linqs.psl.model.atom.AtomEventFramework;
import org.linqs.psl.model.atom.VariableAssignment;
import org.linqs.psl.model.atom.AtomEvent.Type;
import org.linqs.psl.model.predicate.Predicate;
import org.linqs.psl.model.predicate.StandardPredicate;
import org.linqs.psl.model.rule.Rule;
import org.linqs.psl.model.term.Constant;
import org.linqs.psl.model.term.Term;
import org.linqs.psl.model.term.Variable;

import org.apache.commons.lang.StringUtils;
import com.google.common.collect.ArrayListMultimap;
import com.google.common.collect.Multimap;

import java.util.ArrayList;
import java.util.Collection;
import java.util.Collections;
import java.util.HashSet;
import java.util.List;
import java.util.Set;

/**
 * Converts a {@link Formula} to a simplified Disjunctive Normal Form view
 * and makes the clauses available.
<<<<<<< HEAD
 * <p>
 * Each clause reports properties and helps {@link Rule Rules} with registering
=======
 *
 * Each clause reports properties and helps {@link Rule Kernels} with registering
>>>>>>> a4e03d26
 * for the appropriate {@link AtomEvent AtomEvents} and running the appropriate
 * {@link DatabaseQuery DatabaseQueries} to identify true groundings.
 *
 * @author Matthias Broecheler
 * @author Stephen Bach <bach@cs.umd.edu>
 */
public class FormulaAnalysis {
	protected final Formula f;
	protected final List<DNFClause> clauses;

	public FormulaAnalysis(Formula formula) {
		f = formula;

		/*
		 * Converts the Formula to Disjunctive Normal Form and collects the clauses
		 */
		formula = formula.getDNF();
		Formula[] rawClauses;
		if (formula instanceof Disjunction) {
			Disjunction disj = ((Disjunction) formula).flatten();
			rawClauses = new Formula[disj.length()];
			for (int i = 0; i < rawClauses.length; i++)
				rawClauses[i] = disj.get(i);
		}
		else {
			rawClauses = new Formula[] {formula};
		}

		/*
		 * Processes each clause
		 */
		clauses = new ArrayList<DNFClause>(rawClauses.length);

		List<Atom> posLiterals = new ArrayList<Atom>(4);
		List<Atom> negLiterals = new ArrayList<Atom>(4);

		for (int i = 0; i < rawClauses.length; i++) {
			/*
			 * Extracts the positive and negative literals from the clause
			 */
			if (rawClauses[i] instanceof Conjunction) {
				Conjunction c = ((Conjunction) rawClauses[i]).flatten();
				for (int j = 0; j < c.length(); j++) {
					if (c.get(j) instanceof Atom) {
						posLiterals.add((Atom) c.get(j));
					}
					else if (c.get(j) instanceof Negation) {
						Negation n = (Negation) c.get(j);
						if (n.getFormula() instanceof Atom) {
							negLiterals.add((Atom) n.getFormula());
						}
						else {
							throw new IllegalStateException("Unexpected sub-Formula. Formula was not in flattened Disjunctive Normal Form.");
						}
					}
					else {
						throw new IllegalStateException("Unexpected sub-Formula. Formula was not in flattened Disjunctive Normal Form.");
					}
				}
			}
			else if (rawClauses[i] instanceof Atom) {
				posLiterals.add((Atom) rawClauses[i]);
			}
			else if (rawClauses[i] instanceof Negation) {
				Negation n = (Negation) rawClauses[i];
				if (n.getFormula() instanceof Atom) {
					negLiterals.add((Atom) n.getFormula());
				}
				else {
					throw new IllegalStateException("Unexpected sub-Formula. Formula was not in flattened Disjunctive Normal Form.");
				}
			}
			else {
				throw new IllegalStateException("Unexpected sub-Formula. Formula was not in flattened Disjunctive Normal Form.");
			}

			/*
			 * Stores the DNFClause
			 */
			clauses.add(new DNFClause(posLiterals, negLiterals));
			posLiterals.clear();
			negLiterals.clear();
		}
	}

	/**
	 * @return the original Formula that was analyzed
	 */
	public Formula getFormula() {
		return f;
	}

	/**
	 * @return the number of clauses in the Formula after it has been converted to Disjunctive Normal Form.
	 */
	public int getNumDNFClauses() {
		return clauses.size();
	}

	/**
	 * Returns the specified clause of the Formula after it has been converted
	 * to Disjunctive Normal Form.
	 *
	 * @param index  the clause's index
	 * @return the DNF clause
	 */
	public DNFClause getDNFClause(int index) {
		return clauses.get(index);
	}

	public class DNFClause {
		protected final List<Atom> posLiterals;
		protected final List<Atom> negLiterals;
		protected final Multimap<Predicate,Atom> dependence;
		protected final Formula query;
		protected final Set<Variable> unboundVariables;
		protected final boolean isGround;

		public DNFClause(List<Atom> posLiterals, List<Atom> negLiterals) {
			this.posLiterals = new ArrayList<Atom>(posLiterals);
			this.negLiterals = new ArrayList<Atom>(negLiterals);
			this.unboundVariables = new HashSet<Variable>();

			dependence = ArrayListMultimap.create();
			Set<Variable> allowedVariables = new HashSet<Variable>();

			// Checks if all Variables in the clause appear in a positive literal with a StandardPredicate.
			Set<Variable> setToAdd;

			for (Atom atom : posLiterals) {
				if (atom.getPredicate() instanceof StandardPredicate) {
					setToAdd = allowedVariables;
				} else {
					setToAdd = unboundVariables;
				}

				for (Term term : atom.getArguments()) {
					if (term instanceof Variable) {
						setToAdd.add((Variable)term);
					}
				}
			}

			for (Atom atom : negLiterals) {
				for (Term term : atom.getArguments()) {
					if (term instanceof Variable) {
						unboundVariables.add((Variable) term);
					}
				}
			}

			isGround = (allowedVariables.size() + unboundVariables.size() == 0) ? true : false;

			// Remove any allowed (bound) variables from the list of unbound variables.
			unboundVariables.removeAll(allowedVariables);

			// Processes the positive literals with StandardPredicates further
			for (int i = 0; i < posLiterals.size(); i++)
				if (posLiterals.get(i).getPredicate() instanceof StandardPredicate)
					dependence.put(posLiterals.get(i).getPredicate(), posLiterals.get(i));

			if (posLiterals.size() == 0)
				query = null;
			else if (posLiterals.size() == 1)
				query = (unboundVariables.isEmpty()) ? posLiterals.get(0) : null;
			else
				query = (unboundVariables.isEmpty()) ? new Conjunction(posLiterals.toArray(new Formula[posLiterals.size()])) : null;
		}

		/**
		 * @return the positive literals, i.e., Atoms not negated, in the clause
		 */
		public List<Atom> getPosLiterals() {
			return Collections.unmodifiableList(posLiterals);
		}

		/**
		 * @return the negative literals, i.e., negated Atoms, in the clause
		 */
		public List<Atom> getNegLiterals() {
			return Collections.unmodifiableList(negLiterals);
		}

		/**
		 * Returns any unbound variables.
		 * A bound variable is a varible in the clause that appears at least once in a
		 * positive literal with a {@link StandardPredicate}.
		 * <p>
		 * If all Variables are bound, then {@link DatabaseQuery DatabaseQueries}
		 * can identify all groundings of the clause with possibly non-zero truth
		 * values in a {@link Database}.
		 *
		 * @return an unmodifiable set containing any unbound variables, or an empty set.
		 */
		public Set<Variable> getUnboundVariables() {
			return Collections.unmodifiableSet(unboundVariables);
		}

		public boolean isGround() {
			return isGround;
		}

		public boolean isQueriable() {
			return (query != null);
		}

		public Formula getQueryFormula() {
			if (query != null)
				return query;
			else
				throw new IllegalStateException("Clause is not queriable.");
		}

		public List<VariableAssignment> traceAtomEvent(Atom atom) {
			Collection<Atom> atoms = dependence.get(atom.getPredicate());
			List<VariableAssignment> vars = new ArrayList<VariableAssignment>(atoms.size());
			for (Atom entry : atoms) {
				//Check whether arguments match
				VariableAssignment var = new VariableAssignment();
				Term[] argsGround = atom.getArguments();
				Term[] argsTemplate = entry.getArguments();
				assert argsGround.length==argsTemplate.length;
				for (int i=0;i<argsGround.length;i++) {
					if (argsTemplate[i] instanceof Variable) {
						//Add mapping
						assert argsGround[i] instanceof Constant;
						var.assign((Variable)argsTemplate[i], (Constant)argsGround[i]);
					} else {
						//They must be the same
						if (!argsTemplate[i].equals(argsGround[i])) {
							var = null;
							break;
						}
					}
				}
				if (var!=null) vars.add(var);
			}
			return vars;
		}

		public void registerClauseForEvents(AtomEventFramework eventFramework, Set<Type> eventTypes, Rule k) {
			for (Predicate p : dependence.keySet()) {
				if (!eventFramework.isClosed((StandardPredicate) p)) {
					eventFramework.registerAtomEventListener(eventTypes, (StandardPredicate) p, k);
				}
			}
		}

		public void unregisterClauseForEvents(AtomEventFramework eventFramework, Set<Type> eventTypes, Rule k) {
			for (Predicate p : dependence.keySet()) {
				if (!eventFramework.isClosed((StandardPredicate) p)) {
					eventFramework.unregisterAtomEventListener(eventTypes, (StandardPredicate) p, k);
				}
			}
		}

		public String toString() {
			List<String> allLiterals = new ArrayList<>();

			for (Atom posLit : getPosLiterals()) {
				allLiterals.add(posLit.toString());
			}

			for (Atom negLit : getNegLiterals()) {
				allLiterals.add("~" + negLit.toString());
			}

			return StringUtils.join(allLiterals, " & ");
		}
	}
}<|MERGE_RESOLUTION|>--- conflicted
+++ resolved
@@ -45,13 +45,8 @@
 /**
  * Converts a {@link Formula} to a simplified Disjunctive Normal Form view
  * and makes the clauses available.
-<<<<<<< HEAD
- * <p>
+ *
  * Each clause reports properties and helps {@link Rule Rules} with registering
-=======
- *
- * Each clause reports properties and helps {@link Rule Kernels} with registering
->>>>>>> a4e03d26
  * for the appropriate {@link AtomEvent AtomEvents} and running the appropriate
  * {@link DatabaseQuery DatabaseQueries} to identify true groundings.
  *
