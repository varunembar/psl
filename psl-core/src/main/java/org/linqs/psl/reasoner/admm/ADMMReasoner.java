--- conflicted
+++ resolved
@@ -431,11 +431,7 @@
 					}
 					consensusValues[i] = newConsensusValue;
 
-<<<<<<< HEAD
-					// Second pass computes primal residuals.
-=======
 					// Second pass computes primal residuals,
->>>>>>> 609de2ed
 					if (check) {
 						// Use indexes instead of iterators for profiling purposes: http://psy-lob-saw.blogspot.co.uk/2014/12/the-escape-of-arraylistiterator.html
 						for (int localVarIndex = 0; localVarIndex < termStore.getLocalVariables(i).size(); localVarIndex++) {
