--- conflicted
+++ resolved
@@ -1,11 +1,7 @@
 /*
  * This file is part of the PSL software.
  * Copyright 2011-2015 University of Maryland
-<<<<<<< HEAD
- * Copyright 2013-2017 The Regents of the University of California
-=======
  * Copyright 2013-2018 The Regents of the University of California
->>>>>>> 78c8482e
  *
  * Licensed under the Apache License, Version 2.0 (the "License");
  * you may not use this file except in compliance with the License.
