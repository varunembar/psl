/*
 * This file is part of the PSL software.
 * Copyright 2011-2015 University of Maryland
 * Copyright 2013-2017 The Regents of the University of California
 *
 * Licensed under the Apache License, Version 2.0 (the "License");
 * you may not use this file except in compliance with the License.
 * You may obtain a copy of the License at
 *
 * http://www.apache.org/licenses/LICENSE-2.0
 *
 * Unless required by applicable law or agreed to in writing, software
 * distributed under the License is distributed on an "AS IS" BASIS,
 * WITHOUT WARRANTIES OR CONDITIONS OF ANY KIND, either express or implied.
 * See the License for the specific language governing permissions and
 * limitations under the License.
 */
package org.linqs.psl.model.rule;

import static org.junit.Assert.assertEquals;
import static org.junit.Assert.fail;

import org.junit.After;
import org.junit.Before;
import org.junit.Test;
import org.linqs.psl.PSLTest;
import org.linqs.psl.TestModelFactory;
import org.linqs.psl.application.groundrulestore.GroundRuleStore;
import org.linqs.psl.application.groundrulestore.MemoryGroundRuleStore;
import org.linqs.psl.config.ConfigBundle;
import org.linqs.psl.config.EmptyBundle;
import org.linqs.psl.database.DataStore;
import org.linqs.psl.database.Database;
import org.linqs.psl.database.Partition;
import org.linqs.psl.database.Queries;
import org.linqs.psl.database.loading.Inserter;
import org.linqs.psl.database.rdbms.RDBMSDataStore;
import org.linqs.psl.database.rdbms.RDBMSUniqueStringID;
import org.linqs.psl.database.rdbms.driver.H2DatabaseDriver;
import org.linqs.psl.database.rdbms.driver.H2DatabaseDriver.Type;
import org.linqs.psl.model.atom.Atom;
import org.linqs.psl.model.atom.AtomCache;
import org.linqs.psl.model.atom.AtomManager;
import org.linqs.psl.model.atom.GroundAtom;
import org.linqs.psl.model.atom.ObservedAtom;
import org.linqs.psl.model.atom.QueryAtom;
import org.linqs.psl.model.atom.SimpleAtomManager;
import org.linqs.psl.model.formula.Conjunction;
import org.linqs.psl.model.formula.Disjunction;
import org.linqs.psl.model.formula.Formula;
import org.linqs.psl.model.formula.Implication;
import org.linqs.psl.model.formula.Negation;
import org.linqs.psl.model.predicate.PredicateFactory;
import org.linqs.psl.model.predicate.SpecialPredicate;
import org.linqs.psl.model.predicate.StandardPredicate;
import org.linqs.psl.model.rule.GroundRule;
import org.linqs.psl.model.rule.Rule;
import org.linqs.psl.model.rule.arithmetic.UnweightedArithmeticRule;
import org.linqs.psl.model.rule.arithmetic.WeightedArithmeticRule;
import org.linqs.psl.model.rule.arithmetic.expression.ArithmeticRuleExpression;
import org.linqs.psl.model.rule.arithmetic.expression.SummationAtom;
import org.linqs.psl.model.rule.arithmetic.expression.SummationAtomOrAtom;
import org.linqs.psl.model.rule.arithmetic.expression.SummationVariable;
import org.linqs.psl.model.rule.arithmetic.expression.SummationVariableOrTerm;
import org.linqs.psl.model.rule.arithmetic.expression.coefficient.Add;
import org.linqs.psl.model.rule.arithmetic.expression.coefficient.Cardinality;
import org.linqs.psl.model.rule.arithmetic.expression.coefficient.Coefficient;
import org.linqs.psl.model.rule.arithmetic.expression.coefficient.ConstantNumber;
import org.linqs.psl.model.rule.arithmetic.expression.coefficient.Divide;
import org.linqs.psl.model.rule.arithmetic.expression.coefficient.Max;
import org.linqs.psl.model.rule.arithmetic.expression.coefficient.Min;
import org.linqs.psl.model.rule.arithmetic.expression.coefficient.Multiply;
import org.linqs.psl.model.rule.arithmetic.expression.coefficient.Subtract;
import org.linqs.psl.model.rule.logical.UnweightedLogicalRule;
import org.linqs.psl.model.rule.logical.WeightedLogicalRule;
import org.linqs.psl.model.term.Constant;
import org.linqs.psl.model.term.ConstantType;
import org.linqs.psl.model.term.StringAttribute;
import org.linqs.psl.model.term.UniqueID;
import org.linqs.psl.model.term.Variable;
import org.linqs.psl.reasoner.function.FunctionComparator;

import java.util.ArrayList;
import java.util.Arrays;
import java.util.Collections;
import java.util.HashSet;
import java.util.HashMap;
import java.util.List;
import java.util.Map;
import java.util.Set;

/**
 * Check for ground rules being created properly.
 */
public class GroundRuleTest {
	private TestModelFactory.ModelInformation model;
	private Database database;

	@Before
	public void setup() {
		initModel(true);
	}

	private void initModel(boolean useNice) {
		if (database != null) {
			database.close();
			database = null;
		}

		if (model != null) {
			model.dataStore.close();
			model = null;
		}

		model = TestModelFactory.getModel(useNice);
		Set<StandardPredicate> toClose = new HashSet<StandardPredicate>();
		toClose.add(model.predicates.get("Nice"));
		toClose.add(model.predicates.get("Person"));
		database = model.dataStore.getDatabase(model.targetPartition, toClose, model.observationPartition);
	}

	@Test
	public void testLogicalBase() {
		GroundRuleStore store = new MemoryGroundRuleStore();
		AtomManager manager = new SimpleAtomManager(database);

		Rule rule;
		List<String> expected;

		// Nice(A) & Nice(B) -> Friends(A, B)
		rule = new WeightedLogicalRule(
			new Implication(
				new Conjunction(
					new QueryAtom(model.predicates.get("Nice"), new Variable("A")),
					new QueryAtom(model.predicates.get("Nice"), new Variable("B"))
				),
				new QueryAtom(model.predicates.get("Friends"), new Variable("A"), new Variable("B"))
			),
			1.0,
			true
		);

		// Remember, all rules will be in DNF.
		expected = Arrays.asList(
			"1.0: ( ~( NICE('Alice') ) | ~( NICE('Alice') ) | FRIENDS('Alice', 'Alice') ) ^2",
			"1.0: ( ~( NICE('Alice') ) | ~( NICE('Bob') ) | FRIENDS('Alice', 'Bob') ) ^2",
			"1.0: ( ~( NICE('Alice') ) | ~( NICE('Charlie') ) | FRIENDS('Alice', 'Charlie') ) ^2",
			"1.0: ( ~( NICE('Alice') ) | ~( NICE('Derek') ) | FRIENDS('Alice', 'Derek') ) ^2",
			"1.0: ( ~( NICE('Alice') ) | ~( NICE('Eugene') ) | FRIENDS('Alice', 'Eugene') ) ^2",
			"1.0: ( ~( NICE('Bob') ) | ~( NICE('Alice') ) | FRIENDS('Bob', 'Alice') ) ^2",
			"1.0: ( ~( NICE('Bob') ) | ~( NICE('Bob') ) | FRIENDS('Bob', 'Bob') ) ^2",
			"1.0: ( ~( NICE('Bob') ) | ~( NICE('Charlie') ) | FRIENDS('Bob', 'Charlie') ) ^2",
			"1.0: ( ~( NICE('Bob') ) | ~( NICE('Derek') ) | FRIENDS('Bob', 'Derek') ) ^2",
			"1.0: ( ~( NICE('Bob') ) | ~( NICE('Eugene') ) | FRIENDS('Bob', 'Eugene') ) ^2",
			"1.0: ( ~( NICE('Charlie') ) | ~( NICE('Alice') ) | FRIENDS('Charlie', 'Alice') ) ^2",
			"1.0: ( ~( NICE('Charlie') ) | ~( NICE('Bob') ) | FRIENDS('Charlie', 'Bob') ) ^2",
			"1.0: ( ~( NICE('Charlie') ) | ~( NICE('Charlie') ) | FRIENDS('Charlie', 'Charlie') ) ^2",
			"1.0: ( ~( NICE('Charlie') ) | ~( NICE('Derek') ) | FRIENDS('Charlie', 'Derek') ) ^2",
			"1.0: ( ~( NICE('Charlie') ) | ~( NICE('Eugene') ) | FRIENDS('Charlie', 'Eugene') ) ^2",
			"1.0: ( ~( NICE('Derek') ) | ~( NICE('Alice') ) | FRIENDS('Derek', 'Alice') ) ^2",
			"1.0: ( ~( NICE('Derek') ) | ~( NICE('Bob') ) | FRIENDS('Derek', 'Bob') ) ^2",
			"1.0: ( ~( NICE('Derek') ) | ~( NICE('Charlie') ) | FRIENDS('Derek', 'Charlie') ) ^2",
			"1.0: ( ~( NICE('Derek') ) | ~( NICE('Derek') ) | FRIENDS('Derek', 'Derek') ) ^2",
			"1.0: ( ~( NICE('Derek') ) | ~( NICE('Eugene') ) | FRIENDS('Derek', 'Eugene') ) ^2",
			"1.0: ( ~( NICE('Eugene') ) | ~( NICE('Alice') ) | FRIENDS('Eugene', 'Alice') ) ^2",
			"1.0: ( ~( NICE('Eugene') ) | ~( NICE('Bob') ) | FRIENDS('Eugene', 'Bob') ) ^2",
			"1.0: ( ~( NICE('Eugene') ) | ~( NICE('Charlie') ) | FRIENDS('Eugene', 'Charlie') ) ^2",
			"1.0: ( ~( NICE('Eugene') ) | ~( NICE('Derek') ) | FRIENDS('Eugene', 'Derek') ) ^2",
			"1.0: ( ~( NICE('Eugene') ) | ~( NICE('Eugene') ) | FRIENDS('Eugene', 'Eugene') ) ^2"
		);
		rule.groundAll(manager, store);
		PSLTest.compareGroundRules(expected, rule, store);
	}

	@Test
	public void testLogicalSpecialPredicates() {
		GroundRuleStore store = new MemoryGroundRuleStore();
		AtomManager manager = new SimpleAtomManager(database);

		Rule rule;
		List<String> expected;

		// Nice(A) & Nice(B) & (A == B) -> Friends(A, B)
		rule = new WeightedLogicalRule(
			new Implication(
				new Conjunction(
					new QueryAtom(model.predicates.get("Nice"), new Variable("A")),
					new QueryAtom(model.predicates.get("Nice"), new Variable("B")),
					new QueryAtom(SpecialPredicate.Equal, new Variable("A"), new Variable("B"))
				),
				new QueryAtom(model.predicates.get("Friends"), new Variable("A"), new Variable("B"))
			),
			1.0,
			true
		);

		// Remember, all rules will be in DNF.
		expected = Arrays.asList(
			"1.0: ( ~( NICE('Alice') ) | ~( NICE('Alice') ) | ~( ('Alice' == 'Alice') ) | FRIENDS('Alice', 'Alice') ) ^2",
			"1.0: ( ~( NICE('Bob') ) | ~( NICE('Bob') ) | ~( ('Bob' == 'Bob') ) | FRIENDS('Bob', 'Bob') ) ^2",
			"1.0: ( ~( NICE('Charlie') ) | ~( NICE('Charlie') ) | ~( ('Charlie' == 'Charlie') ) | FRIENDS('Charlie', 'Charlie') ) ^2",
			"1.0: ( ~( NICE('Derek') ) | ~( NICE('Derek') ) | ~( ('Derek' == 'Derek') ) | FRIENDS('Derek', 'Derek') ) ^2",
			"1.0: ( ~( NICE('Eugene') ) | ~( NICE('Eugene') ) | ~( ('Eugene' == 'Eugene') ) | FRIENDS('Eugene', 'Eugene') ) ^2"
		);
		rule.groundAll(manager, store);
		PSLTest.compareGroundRules(expected, rule, store);

		// Nice(A) & Nice(B) & (A != B) -> Friends(A, B)
		rule = new WeightedLogicalRule(
			new Implication(
				new Conjunction(
					new QueryAtom(model.predicates.get("Nice"), new Variable("A")),
					new QueryAtom(model.predicates.get("Nice"), new Variable("B")),
					new QueryAtom(SpecialPredicate.NotEqual, new Variable("A"), new Variable("B"))
				),
				new QueryAtom(model.predicates.get("Friends"), new Variable("A"), new Variable("B"))
			),
			1.0,
			true
		);

		// Remember, all rules will be in DNF.
		expected = Arrays.asList(
			"1.0: ( ~( NICE('Alice') ) | ~( NICE('Bob') ) | ~( ('Alice' != 'Bob') ) | FRIENDS('Alice', 'Bob') ) ^2",
			"1.0: ( ~( NICE('Alice') ) | ~( NICE('Charlie') ) | ~( ('Alice' != 'Charlie') ) | FRIENDS('Alice', 'Charlie') ) ^2",
			"1.0: ( ~( NICE('Alice') ) | ~( NICE('Derek') ) | ~( ('Alice' != 'Derek') ) | FRIENDS('Alice', 'Derek') ) ^2",
			"1.0: ( ~( NICE('Alice') ) | ~( NICE('Eugene') ) | ~( ('Alice' != 'Eugene') ) | FRIENDS('Alice', 'Eugene') ) ^2",
			"1.0: ( ~( NICE('Bob') ) | ~( NICE('Alice') ) | ~( ('Bob' != 'Alice') ) | FRIENDS('Bob', 'Alice') ) ^2",
			"1.0: ( ~( NICE('Bob') ) | ~( NICE('Charlie') ) | ~( ('Bob' != 'Charlie') ) | FRIENDS('Bob', 'Charlie') ) ^2",
			"1.0: ( ~( NICE('Bob') ) | ~( NICE('Derek') ) | ~( ('Bob' != 'Derek') ) | FRIENDS('Bob', 'Derek') ) ^2",
			"1.0: ( ~( NICE('Bob') ) | ~( NICE('Eugene') ) | ~( ('Bob' != 'Eugene') ) | FRIENDS('Bob', 'Eugene') ) ^2",
			"1.0: ( ~( NICE('Charlie') ) | ~( NICE('Alice') ) | ~( ('Charlie' != 'Alice') ) | FRIENDS('Charlie', 'Alice') ) ^2",
			"1.0: ( ~( NICE('Charlie') ) | ~( NICE('Bob') ) | ~( ('Charlie' != 'Bob') ) | FRIENDS('Charlie', 'Bob') ) ^2",
			"1.0: ( ~( NICE('Charlie') ) | ~( NICE('Derek') ) | ~( ('Charlie' != 'Derek') ) | FRIENDS('Charlie', 'Derek') ) ^2",
			"1.0: ( ~( NICE('Charlie') ) | ~( NICE('Eugene') ) | ~( ('Charlie' != 'Eugene') ) | FRIENDS('Charlie', 'Eugene') ) ^2",
			"1.0: ( ~( NICE('Derek') ) | ~( NICE('Alice') ) | ~( ('Derek' != 'Alice') ) | FRIENDS('Derek', 'Alice') ) ^2",
			"1.0: ( ~( NICE('Derek') ) | ~( NICE('Bob') ) | ~( ('Derek' != 'Bob') ) | FRIENDS('Derek', 'Bob') ) ^2",
			"1.0: ( ~( NICE('Derek') ) | ~( NICE('Charlie') ) | ~( ('Derek' != 'Charlie') ) | FRIENDS('Derek', 'Charlie') ) ^2",
			"1.0: ( ~( NICE('Derek') ) | ~( NICE('Eugene') ) | ~( ('Derek' != 'Eugene') ) | FRIENDS('Derek', 'Eugene') ) ^2",
			"1.0: ( ~( NICE('Eugene') ) | ~( NICE('Alice') ) | ~( ('Eugene' != 'Alice') ) | FRIENDS('Eugene', 'Alice') ) ^2",
			"1.0: ( ~( NICE('Eugene') ) | ~( NICE('Bob') ) | ~( ('Eugene' != 'Bob') ) | FRIENDS('Eugene', 'Bob') ) ^2",
			"1.0: ( ~( NICE('Eugene') ) | ~( NICE('Charlie') ) | ~( ('Eugene' != 'Charlie') ) | FRIENDS('Eugene', 'Charlie') ) ^2",
			"1.0: ( ~( NICE('Eugene') ) | ~( NICE('Derek') ) | ~( ('Eugene' != 'Derek') ) | FRIENDS('Eugene', 'Derek') ) ^2"
		);
		rule.groundAll(manager, store);
		PSLTest.compareGroundRules(expected, rule, store);

		// Nice(A) & Nice(B) & (A % B) -> Friends(A, B)
		rule = new WeightedLogicalRule(
			new Implication(
				new Conjunction(
					new QueryAtom(model.predicates.get("Nice"), new Variable("A")),
					new QueryAtom(model.predicates.get("Nice"), new Variable("B")),
					new QueryAtom(SpecialPredicate.NonSymmetric, new Variable("A"), new Variable("B"))
				),
				new QueryAtom(model.predicates.get("Friends"), new Variable("A"), new Variable("B"))
			),
			1.0,
			true
		);

		// Remember, all rules will be in DNF.
		expected = Arrays.asList(
			"1.0: ( ~( NICE('Alice') ) | ~( NICE('Bob') ) | ~( ('Alice' % 'Bob') ) | FRIENDS('Alice', 'Bob') ) ^2",
			"1.0: ( ~( NICE('Alice') ) | ~( NICE('Charlie') ) | ~( ('Alice' % 'Charlie') ) | FRIENDS('Alice', 'Charlie') ) ^2",
			"1.0: ( ~( NICE('Alice') ) | ~( NICE('Derek') ) | ~( ('Alice' % 'Derek') ) | FRIENDS('Alice', 'Derek') ) ^2",
			"1.0: ( ~( NICE('Alice') ) | ~( NICE('Eugene') ) | ~( ('Alice' % 'Eugene') ) | FRIENDS('Alice', 'Eugene') ) ^2",
			"1.0: ( ~( NICE('Bob') ) | ~( NICE('Charlie') ) | ~( ('Bob' % 'Charlie') ) | FRIENDS('Bob', 'Charlie') ) ^2",
			"1.0: ( ~( NICE('Bob') ) | ~( NICE('Derek') ) | ~( ('Bob' % 'Derek') ) | FRIENDS('Bob', 'Derek') ) ^2",
			"1.0: ( ~( NICE('Bob') ) | ~( NICE('Eugene') ) | ~( ('Bob' % 'Eugene') ) | FRIENDS('Bob', 'Eugene') ) ^2",
			"1.0: ( ~( NICE('Charlie') ) | ~( NICE('Derek') ) | ~( ('Charlie' % 'Derek') ) | FRIENDS('Charlie', 'Derek') ) ^2",
			"1.0: ( ~( NICE('Charlie') ) | ~( NICE('Eugene') ) | ~( ('Charlie' % 'Eugene') ) | FRIENDS('Charlie', 'Eugene') ) ^2",
			"1.0: ( ~( NICE('Derek') ) | ~( NICE('Eugene') ) | ~( ('Derek' % 'Eugene') ) | FRIENDS('Derek', 'Eugene') ) ^2"
		);
		rule.groundAll(manager, store);
		PSLTest.compareGroundRules(expected, rule, store);
	}

	@Test
	public void testArithmeticBase() {
		GroundRuleStore store = new MemoryGroundRuleStore();
		AtomManager manager = new SimpleAtomManager(database);

		Rule rule;
		List<String> expected;
		List<Coefficient> coefficients;
		List<SummationAtomOrAtom> atoms;

		// 1.0: Nice(A) + Nice(B) >= 1 ^2
		coefficients = Arrays.asList(
			(Coefficient)(new ConstantNumber(1)),
			(Coefficient)(new ConstantNumber(1))
		);

		atoms = Arrays.asList(
			(SummationAtomOrAtom)(new QueryAtom(model.predicates.get("Nice"), new Variable("A"))),
			(SummationAtomOrAtom)(new QueryAtom(model.predicates.get("Nice"), new Variable("B")))
		);

		rule = new WeightedArithmeticRule(
				new ArithmeticRuleExpression(coefficients, atoms, FunctionComparator.LargerThan, new ConstantNumber(1)),
				1.0,
				true
		);

		expected = Arrays.asList(
			"1.0: 1.0 * NICE('Alice') + 1.0 * NICE('Alice') >= 1.0 ^2",
			"1.0: 1.0 * NICE('Alice') + 1.0 * NICE('Bob') >= 1.0 ^2",
			"1.0: 1.0 * NICE('Alice') + 1.0 * NICE('Charlie') >= 1.0 ^2",
			"1.0: 1.0 * NICE('Alice') + 1.0 * NICE('Derek') >= 1.0 ^2",
			"1.0: 1.0 * NICE('Alice') + 1.0 * NICE('Eugene') >= 1.0 ^2",
			"1.0: 1.0 * NICE('Bob') + 1.0 * NICE('Alice') >= 1.0 ^2",
			"1.0: 1.0 * NICE('Bob') + 1.0 * NICE('Bob') >= 1.0 ^2",
			"1.0: 1.0 * NICE('Bob') + 1.0 * NICE('Charlie') >= 1.0 ^2",
			"1.0: 1.0 * NICE('Bob') + 1.0 * NICE('Derek') >= 1.0 ^2",
			"1.0: 1.0 * NICE('Bob') + 1.0 * NICE('Eugene') >= 1.0 ^2",
			"1.0: 1.0 * NICE('Charlie') + 1.0 * NICE('Alice') >= 1.0 ^2",
			"1.0: 1.0 * NICE('Charlie') + 1.0 * NICE('Bob') >= 1.0 ^2",
			"1.0: 1.0 * NICE('Charlie') + 1.0 * NICE('Charlie') >= 1.0 ^2",
			"1.0: 1.0 * NICE('Charlie') + 1.0 * NICE('Derek') >= 1.0 ^2",
			"1.0: 1.0 * NICE('Charlie') + 1.0 * NICE('Eugene') >= 1.0 ^2",
			"1.0: 1.0 * NICE('Derek') + 1.0 * NICE('Alice') >= 1.0 ^2",
			"1.0: 1.0 * NICE('Derek') + 1.0 * NICE('Bob') >= 1.0 ^2",
			"1.0: 1.0 * NICE('Derek') + 1.0 * NICE('Charlie') >= 1.0 ^2",
			"1.0: 1.0 * NICE('Derek') + 1.0 * NICE('Derek') >= 1.0 ^2",
			"1.0: 1.0 * NICE('Derek') + 1.0 * NICE('Eugene') >= 1.0 ^2",
			"1.0: 1.0 * NICE('Eugene') + 1.0 * NICE('Alice') >= 1.0 ^2",
			"1.0: 1.0 * NICE('Eugene') + 1.0 * NICE('Bob') >= 1.0 ^2",
			"1.0: 1.0 * NICE('Eugene') + 1.0 * NICE('Charlie') >= 1.0 ^2",
			"1.0: 1.0 * NICE('Eugene') + 1.0 * NICE('Derek') >= 1.0 ^2",
			"1.0: 1.0 * NICE('Eugene') + 1.0 * NICE('Eugene') >= 1.0 ^2"
		);
		rule.groundAll(manager, store);
		PSLTest.compareGroundRules(expected, rule, store);

		// 1.0: Nice(A) + Nice(B) <= 1 ^2
		coefficients = Arrays.asList(
			(Coefficient)(new ConstantNumber(1)),
			(Coefficient)(new ConstantNumber(1))
		);

		atoms = Arrays.asList(
			(SummationAtomOrAtom)(new QueryAtom(model.predicates.get("Nice"), new Variable("A"))),
			(SummationAtomOrAtom)(new QueryAtom(model.predicates.get("Nice"), new Variable("B")))
		);

		rule = new WeightedArithmeticRule(
				new ArithmeticRuleExpression(coefficients, atoms, FunctionComparator.SmallerThan, new ConstantNumber(1)),
				1.0,
				true
		);

		expected = Arrays.asList(
			"1.0: 1.0 * NICE('Alice') + 1.0 * NICE('Alice') <= 1.0 ^2",
			"1.0: 1.0 * NICE('Alice') + 1.0 * NICE('Bob') <= 1.0 ^2",
			"1.0: 1.0 * NICE('Alice') + 1.0 * NICE('Charlie') <= 1.0 ^2",
			"1.0: 1.0 * NICE('Alice') + 1.0 * NICE('Derek') <= 1.0 ^2",
			"1.0: 1.0 * NICE('Alice') + 1.0 * NICE('Eugene') <= 1.0 ^2",
			"1.0: 1.0 * NICE('Bob') + 1.0 * NICE('Alice') <= 1.0 ^2",
			"1.0: 1.0 * NICE('Bob') + 1.0 * NICE('Bob') <= 1.0 ^2",
			"1.0: 1.0 * NICE('Bob') + 1.0 * NICE('Charlie') <= 1.0 ^2",
			"1.0: 1.0 * NICE('Bob') + 1.0 * NICE('Derek') <= 1.0 ^2",
			"1.0: 1.0 * NICE('Bob') + 1.0 * NICE('Eugene') <= 1.0 ^2",
			"1.0: 1.0 * NICE('Charlie') + 1.0 * NICE('Alice') <= 1.0 ^2",
			"1.0: 1.0 * NICE('Charlie') + 1.0 * NICE('Bob') <= 1.0 ^2",
			"1.0: 1.0 * NICE('Charlie') + 1.0 * NICE('Charlie') <= 1.0 ^2",
			"1.0: 1.0 * NICE('Charlie') + 1.0 * NICE('Derek') <= 1.0 ^2",
			"1.0: 1.0 * NICE('Charlie') + 1.0 * NICE('Eugene') <= 1.0 ^2",
			"1.0: 1.0 * NICE('Derek') + 1.0 * NICE('Alice') <= 1.0 ^2",
			"1.0: 1.0 * NICE('Derek') + 1.0 * NICE('Bob') <= 1.0 ^2",
			"1.0: 1.0 * NICE('Derek') + 1.0 * NICE('Charlie') <= 1.0 ^2",
			"1.0: 1.0 * NICE('Derek') + 1.0 * NICE('Derek') <= 1.0 ^2",
			"1.0: 1.0 * NICE('Derek') + 1.0 * NICE('Eugene') <= 1.0 ^2",
			"1.0: 1.0 * NICE('Eugene') + 1.0 * NICE('Alice') <= 1.0 ^2",
			"1.0: 1.0 * NICE('Eugene') + 1.0 * NICE('Bob') <= 1.0 ^2",
			"1.0: 1.0 * NICE('Eugene') + 1.0 * NICE('Charlie') <= 1.0 ^2",
			"1.0: 1.0 * NICE('Eugene') + 1.0 * NICE('Derek') <= 1.0 ^2",
			"1.0: 1.0 * NICE('Eugene') + 1.0 * NICE('Eugene') <= 1.0 ^2"
		);
		rule.groundAll(manager, store);
		PSLTest.compareGroundRules(expected, rule, store);

		// 1.0: Nice(A) + -1 * Nice(B) = 0 ^2
		coefficients = Arrays.asList(
			(Coefficient)(new ConstantNumber(1)),
			(Coefficient)(new ConstantNumber(-1))
		);

		atoms = Arrays.asList(
			(SummationAtomOrAtom)(new QueryAtom(model.predicates.get("Nice"), new Variable("A"))),
			(SummationAtomOrAtom)(new QueryAtom(model.predicates.get("Nice"), new Variable("B")))
		);

		rule = new WeightedArithmeticRule(
				new ArithmeticRuleExpression(coefficients, atoms, FunctionComparator.Equality, new ConstantNumber(1)),
				1.0,
				true
		);

		// Remember, equality puts in a <= and >=.
		expected = Arrays.asList(
			"1.0: 1.0 * NICE('Alice') + -1.0 * NICE('Alice') <= 1.0 ^2",
			"1.0: 1.0 * NICE('Alice') + -1.0 * NICE('Bob') <= 1.0 ^2",
			"1.0: 1.0 * NICE('Alice') + -1.0 * NICE('Charlie') <= 1.0 ^2",
			"1.0: 1.0 * NICE('Alice') + -1.0 * NICE('Derek') <= 1.0 ^2",
			"1.0: 1.0 * NICE('Alice') + -1.0 * NICE('Eugene') <= 1.0 ^2",
			"1.0: 1.0 * NICE('Bob') + -1.0 * NICE('Alice') <= 1.0 ^2",
			"1.0: 1.0 * NICE('Bob') + -1.0 * NICE('Bob') <= 1.0 ^2",
			"1.0: 1.0 * NICE('Bob') + -1.0 * NICE('Charlie') <= 1.0 ^2",
			"1.0: 1.0 * NICE('Bob') + -1.0 * NICE('Derek') <= 1.0 ^2",
			"1.0: 1.0 * NICE('Bob') + -1.0 * NICE('Eugene') <= 1.0 ^2",
			"1.0: 1.0 * NICE('Charlie') + -1.0 * NICE('Alice') <= 1.0 ^2",
			"1.0: 1.0 * NICE('Charlie') + -1.0 * NICE('Bob') <= 1.0 ^2",
			"1.0: 1.0 * NICE('Charlie') + -1.0 * NICE('Charlie') <= 1.0 ^2",
			"1.0: 1.0 * NICE('Charlie') + -1.0 * NICE('Derek') <= 1.0 ^2",
			"1.0: 1.0 * NICE('Charlie') + -1.0 * NICE('Eugene') <= 1.0 ^2",
			"1.0: 1.0 * NICE('Derek') + -1.0 * NICE('Alice') <= 1.0 ^2",
			"1.0: 1.0 * NICE('Derek') + -1.0 * NICE('Bob') <= 1.0 ^2",
			"1.0: 1.0 * NICE('Derek') + -1.0 * NICE('Charlie') <= 1.0 ^2",
			"1.0: 1.0 * NICE('Derek') + -1.0 * NICE('Derek') <= 1.0 ^2",
			"1.0: 1.0 * NICE('Derek') + -1.0 * NICE('Eugene') <= 1.0 ^2",
			"1.0: 1.0 * NICE('Eugene') + -1.0 * NICE('Alice') <= 1.0 ^2",
			"1.0: 1.0 * NICE('Eugene') + -1.0 * NICE('Bob') <= 1.0 ^2",
			"1.0: 1.0 * NICE('Eugene') + -1.0 * NICE('Charlie') <= 1.0 ^2",
			"1.0: 1.0 * NICE('Eugene') + -1.0 * NICE('Derek') <= 1.0 ^2",
			"1.0: 1.0 * NICE('Eugene') + -1.0 * NICE('Eugene') <= 1.0 ^2",

			"1.0: 1.0 * NICE('Alice') + -1.0 * NICE('Alice') >= 1.0 ^2",
			"1.0: 1.0 * NICE('Alice') + -1.0 * NICE('Bob') >= 1.0 ^2",
			"1.0: 1.0 * NICE('Alice') + -1.0 * NICE('Charlie') >= 1.0 ^2",
			"1.0: 1.0 * NICE('Alice') + -1.0 * NICE('Derek') >= 1.0 ^2",
			"1.0: 1.0 * NICE('Alice') + -1.0 * NICE('Eugene') >= 1.0 ^2",
			"1.0: 1.0 * NICE('Bob') + -1.0 * NICE('Alice') >= 1.0 ^2",
			"1.0: 1.0 * NICE('Bob') + -1.0 * NICE('Bob') >= 1.0 ^2",
			"1.0: 1.0 * NICE('Bob') + -1.0 * NICE('Charlie') >= 1.0 ^2",
			"1.0: 1.0 * NICE('Bob') + -1.0 * NICE('Derek') >= 1.0 ^2",
			"1.0: 1.0 * NICE('Bob') + -1.0 * NICE('Eugene') >= 1.0 ^2",
			"1.0: 1.0 * NICE('Charlie') + -1.0 * NICE('Alice') >= 1.0 ^2",
			"1.0: 1.0 * NICE('Charlie') + -1.0 * NICE('Bob') >= 1.0 ^2",
			"1.0: 1.0 * NICE('Charlie') + -1.0 * NICE('Charlie') >= 1.0 ^2",
			"1.0: 1.0 * NICE('Charlie') + -1.0 * NICE('Derek') >= 1.0 ^2",
			"1.0: 1.0 * NICE('Charlie') + -1.0 * NICE('Eugene') >= 1.0 ^2",
			"1.0: 1.0 * NICE('Derek') + -1.0 * NICE('Alice') >= 1.0 ^2",
			"1.0: 1.0 * NICE('Derek') + -1.0 * NICE('Bob') >= 1.0 ^2",
			"1.0: 1.0 * NICE('Derek') + -1.0 * NICE('Charlie') >= 1.0 ^2",
			"1.0: 1.0 * NICE('Derek') + -1.0 * NICE('Derek') >= 1.0 ^2",
			"1.0: 1.0 * NICE('Derek') + -1.0 * NICE('Eugene') >= 1.0 ^2",
			"1.0: 1.0 * NICE('Eugene') + -1.0 * NICE('Alice') >= 1.0 ^2",
			"1.0: 1.0 * NICE('Eugene') + -1.0 * NICE('Bob') >= 1.0 ^2",
			"1.0: 1.0 * NICE('Eugene') + -1.0 * NICE('Charlie') >= 1.0 ^2",
			"1.0: 1.0 * NICE('Eugene') + -1.0 * NICE('Derek') >= 1.0 ^2",
			"1.0: 1.0 * NICE('Eugene') + -1.0 * NICE('Eugene') >= 1.0 ^2"
		);
		rule.groundAll(manager, store);
		PSLTest.compareGroundRules(expected, rule, store);
	}

	@Test
	// Everyone is 100% Nice in this test.
	// |B| * Friends(A, +B) >= 1 {B: Nice(B)}
	// |B| * Friends(A, +B) >= 1 {B: !Nice(B)}
<<<<<<< HEAD
	public void testSelectBaseNice() {
		GroundRuleStore store = new MemoryGroundRuleStore();
=======
	public void testFilterBaseNice() {
		GroundRuleStore store = new ADMMReasoner(model.config);
>>>>>>> 6e23fdaa
		AtomManager manager = new SimpleAtomManager(database);

		Rule rule;
		List<String> expected;
		List<Coefficient> coefficients;
		List<SummationAtomOrAtom> atoms;
		Map<SummationVariable, Formula> filters;

		coefficients = Arrays.asList(
			(Coefficient)(new Cardinality(new SummationVariable("B")))
		);

		atoms = Arrays.asList(
			(SummationAtomOrAtom)(new SummationAtom(
				model.predicates.get("Friends"),
				new SummationVariableOrTerm[]{new Variable("A"), new SummationVariable("B")}
			))
		);

		filters = new HashMap<SummationVariable, Formula>();
		filters.put(new SummationVariable("B"), new QueryAtom(model.predicates.get("Nice"), new Variable("B")));

		rule = new WeightedArithmeticRule(
				new ArithmeticRuleExpression(coefficients, atoms, FunctionComparator.LargerThan, new ConstantNumber(1)),
				filters,
				1.0,
				true
		);

		// Note that 'Eugene' is not present because Nice('Eugene') = 0.
		expected = Arrays.asList(
			"1.0: 4.0 * FRIENDS('Alice', 'Bob') + 4.0 * FRIENDS('Alice', 'Charlie') + 4.0 * FRIENDS('Alice', 'Derek') + 4.0 * FRIENDS('Alice', 'Eugene') >= 1.0 ^2",
			"1.0: 4.0 * FRIENDS('Bob', 'Alice') + 4.0 * FRIENDS('Bob', 'Charlie') + 4.0 * FRIENDS('Bob', 'Derek') + 4.0 * FRIENDS('Bob', 'Eugene') >= 1.0 ^2",
			"1.0: 4.0 * FRIENDS('Charlie', 'Alice') + 4.0 * FRIENDS('Charlie', 'Bob') + 4.0 * FRIENDS('Charlie', 'Derek') + 4.0 * FRIENDS('Charlie', 'Eugene') >= 1.0 ^2",
			"1.0: 4.0 * FRIENDS('Derek', 'Alice') + 4.0 * FRIENDS('Derek', 'Bob') + 4.0 * FRIENDS('Derek', 'Charlie') + 4.0 * FRIENDS('Derek', 'Eugene') >= 1.0 ^2",
			"1.0: 4.0 * FRIENDS('Eugene', 'Alice') + 4.0 * FRIENDS('Eugene', 'Bob') + 4.0 * FRIENDS('Eugene', 'Charlie') + 4.0 * FRIENDS('Eugene', 'Derek') >= 1.0 ^2"
		);
		rule.groundAll(manager, store);
		PSLTest.compareGroundRules(expected, rule, store);

<<<<<<< HEAD
		// Now negate the select.
		store = new MemoryGroundRuleStore();
=======
		// Now negate the filter.
		store = new ADMMReasoner(model.config);
>>>>>>> 6e23fdaa

		filters = new HashMap<SummationVariable, Formula>();
		filters.put(new SummationVariable("B"), new Negation(new QueryAtom(model.predicates.get("Nice"), new Variable("B"))));

		rule = new WeightedArithmeticRule(
				new ArithmeticRuleExpression(coefficients, atoms, FunctionComparator.LargerThan, new ConstantNumber(1)),
				filters,
				1.0,
				true
		);

		expected = Arrays.asList(
			"1.0: 0.0 >= 1.0 ^2",
			"1.0: 0.0 >= 1.0 ^2",
			"1.0: 0.0 >= 1.0 ^2",
			"1.0: 0.0 >= 1.0 ^2",
			"1.0: 0.0 >= 1.0 ^2"
		);
		rule.groundAll(manager, store);
		PSLTest.compareGroundRules(expected, rule, store, false);
	}

	@Test
	// Everyone except Eugene has non-zero niceness.
	// |B| * Friends(A, +B) >= 1 {B: Nice(B)}
	// |B| * Friends(A, +B) >= 1 {B: !Nice(B)}
	public void testFilterBaseNotNice() {
		// Reset the model to not use 100% nice.
		initModel(false);

		GroundRuleStore store = new MemoryGroundRuleStore();
		AtomManager manager = new SimpleAtomManager(database);

		Rule rule;
		List<String> expected;
		List<Coefficient> coefficients;
		List<SummationAtomOrAtom> atoms;
		Map<SummationVariable, Formula> filters;

		coefficients = Arrays.asList(
			(Coefficient)(new Cardinality(new SummationVariable("B")))
		);

		atoms = Arrays.asList(
			(SummationAtomOrAtom)(new SummationAtom(
				model.predicates.get("Friends"),
				new SummationVariableOrTerm[]{new Variable("A"), new SummationVariable("B")}
			))
		);

		filters = new HashMap<SummationVariable, Formula>();
		filters.put(new SummationVariable("B"), new QueryAtom(model.predicates.get("Nice"), new Variable("B")));

		rule = new WeightedArithmeticRule(
				new ArithmeticRuleExpression(coefficients, atoms, FunctionComparator.LargerThan, new ConstantNumber(1)),
				filters,
				1.0,
				true
		);

		// Note that 'Eugene' is not present because Nice('Eugene') = 0.
		expected = Arrays.asList(
			"1.0: 3.0 * FRIENDS('Alice', 'Bob') + 3.0 * FRIENDS('Alice', 'Charlie') + 3.0 * FRIENDS('Alice', 'Derek') >= 1.0 ^2",
			"1.0: 3.0 * FRIENDS('Bob', 'Alice') + 3.0 * FRIENDS('Bob', 'Charlie') + 3.0 * FRIENDS('Bob', 'Derek') >= 1.0 ^2",
			"1.0: 3.0 * FRIENDS('Charlie', 'Alice') + 3.0 * FRIENDS('Charlie', 'Bob') + 3.0 * FRIENDS('Charlie', 'Derek') >= 1.0 ^2",
			"1.0: 3.0 * FRIENDS('Derek', 'Alice') + 3.0 * FRIENDS('Derek', 'Bob') + 3.0 * FRIENDS('Derek', 'Charlie') >= 1.0 ^2",
			"1.0: 4.0 * FRIENDS('Eugene', 'Alice') + 4.0 * FRIENDS('Eugene', 'Bob') + 4.0 * FRIENDS('Eugene', 'Charlie') + 4.0 * FRIENDS('Eugene', 'Derek') >= 1.0 ^2"
		);
		rule.groundAll(manager, store);
		PSLTest.compareGroundRules(expected, rule, store);

<<<<<<< HEAD
		// Now negate the select.
		store = new MemoryGroundRuleStore();
=======
		// Now negate the filter.
		store = new ADMMReasoner(model.config);
>>>>>>> 6e23fdaa

		filters = new HashMap<SummationVariable, Formula>();
		filters.put(new SummationVariable("B"), new Negation(new QueryAtom(model.predicates.get("Nice"), new Variable("B"))));

		rule = new WeightedArithmeticRule(
				new ArithmeticRuleExpression(coefficients, atoms, FunctionComparator.LargerThan, new ConstantNumber(1)),
				filters,
				1.0,
				true
		);

		// Note that 'Eugene' is the only one because Nice('Eugene') = 0.
		// However, FRIENDS('Eugene', 'Eugene') does not appear in the observations.
		expected = Arrays.asList(
			"1.0: 1.0 * FRIENDS('Alice', 'Eugene') >= 1.0 ^2",
			"1.0: 1.0 * FRIENDS('Bob', 'Eugene') >= 1.0 ^2",
			"1.0: 1.0 * FRIENDS('Charlie', 'Eugene') >= 1.0 ^2",
			"1.0: 1.0 * FRIENDS('Derek', 'Eugene') >= 1.0 ^2",
			"1.0: 0.0 >= 1.0 ^2"
		);
		rule.groundAll(manager, store);
		PSLTest.compareGroundRules(expected, rule, store, false);
	}

	@Test
	// Everyone except Eugene has non-zero niceness.
	// |B| * Friends(A, +B) >= 1 {B: Friends(B, 'Alice') && Nice(B)}
	// |B| * Friends(A, +B) >= 1 {B: Friends(B, 'Alice') || Nice(B)}
	public void testFilterConstant() {
		// Reset the model to not use 100% nice.
		initModel(false);

		database.close();

		Set<StandardPredicate> toClose = new HashSet<StandardPredicate>();
		toClose.add(model.predicates.get("Nice"));
		toClose.add(model.predicates.get("Person"));
		toClose.add(model.predicates.get("Friends"));
		database = model.dataStore.getDatabase(model.targetPartition, toClose, model.observationPartition);

		GroundRuleStore store = new MemoryGroundRuleStore();
		AtomManager manager = new SimpleAtomManager(database);

		Rule rule;
		List<String> expected;
		List<Coefficient> coefficients;
		List<SummationAtomOrAtom> atoms;
		Map<SummationVariable, Formula> filters;

		coefficients = Arrays.asList(
			(Coefficient)(new Cardinality(new SummationVariable("B")))
		);

		atoms = Arrays.asList(
			(SummationAtomOrAtom)(new SummationAtom(
				model.predicates.get("Friends"),
				new SummationVariableOrTerm[]{new Variable("A"), new SummationVariable("B")}
			))
		);

		filters = new HashMap<SummationVariable, Formula>();
		filters.put(
			new SummationVariable("B"),
			new Conjunction(
				new QueryAtom(model.predicates.get("Friends"), new Variable("B"), database.getUniqueID("Alice")),
				new QueryAtom(model.predicates.get("Nice"), database.getUniqueID("Alice"))
			)
		);

		rule = new WeightedArithmeticRule(
				new ArithmeticRuleExpression(coefficients, atoms, FunctionComparator.LargerThan, new ConstantNumber(1)),
				filters,
				1.0,
				true
		);

		// Note that 'Alice' is not friends with herself.
		expected = Arrays.asList(
			"1.0: 4.0 * FRIENDS('Alice', 'Bob') + 4.0 * FRIENDS('Alice', 'Charlie') + 4.0 * FRIENDS('Alice', 'Derek') + 4.0 * FRIENDS('Alice', 'Eugene') >= 1.0 ^2",
			"1.0: 3.0 * FRIENDS('Bob', 'Charlie') + 3.0 * FRIENDS('Bob', 'Derek') + 3.0 * FRIENDS('Bob', 'Eugene') >= 1.0 ^2",
			"1.0: 3.0 * FRIENDS('Charlie', 'Bob') + 3.0 * FRIENDS('Charlie', 'Derek') + 3.0 * FRIENDS('Charlie', 'Eugene') >= 1.0 ^2",
			"1.0: 3.0 * FRIENDS('Derek', 'Bob') + 3.0 * FRIENDS('Derek', 'Charlie') + 3.0 * FRIENDS('Derek', 'Eugene') >= 1.0 ^2",
			"1.0: 3.0 * FRIENDS('Eugene', 'Bob') + 3.0 * FRIENDS('Eugene', 'Charlie') + 3.0 * FRIENDS('Eugene', 'Derek') >= 1.0 ^2"
		);
		rule.groundAll(manager, store);
		PSLTest.compareGroundRules(expected, rule, store);

<<<<<<< HEAD
		// Now change the select to a disjunction.
		store = new MemoryGroundRuleStore();
=======
		// Now change the filter to a disjunction.
		store = new ADMMReasoner(model.config);
>>>>>>> 6e23fdaa

		filters = new HashMap<SummationVariable, Formula>();
		filters.put(
			new SummationVariable("B"),
			new Disjunction(
				new QueryAtom(model.predicates.get("Friends"), new Variable("B"), database.getUniqueID("Alice")),
				new QueryAtom(model.predicates.get("Nice"), database.getUniqueID("Alice"))
			)
		);

		rule = new WeightedArithmeticRule(
				new ArithmeticRuleExpression(coefficients, atoms, FunctionComparator.LargerThan, new ConstantNumber(1)),
				filters,
				1.0,
				true
		);

		// Note that 'Alice' is not friends with herself.
		expected = Arrays.asList(
			"1.0: 4.0 * FRIENDS('Alice', 'Bob') + 4.0 * FRIENDS('Alice', 'Charlie') + 4.0 * FRIENDS('Alice', 'Derek') + 4.0 * FRIENDS('Alice', 'Eugene') >= 1.0 ^2",
			"1.0: 4.0 * FRIENDS('Bob', 'Alice') + 4.0 * FRIENDS('Bob', 'Charlie') + 4.0 * FRIENDS('Bob', 'Derek') + 4.0 * FRIENDS('Bob', 'Eugene') >= 1.0 ^2",
			"1.0: 4.0 * FRIENDS('Charlie', 'Alice') + 4.0 * FRIENDS('Charlie', 'Bob') + 4.0 * FRIENDS('Charlie', 'Derek') + 4.0 * FRIENDS('Charlie', 'Eugene') >= 1.0 ^2",
			"1.0: 4.0 * FRIENDS('Derek', 'Alice') + 4.0 * FRIENDS('Derek', 'Bob') + 4.0 * FRIENDS('Derek', 'Charlie') + 4.0 * FRIENDS('Derek', 'Eugene') >= 1.0 ^2",
			"1.0: 4.0 * FRIENDS('Eugene', 'Alice') + 4.0 * FRIENDS('Eugene', 'Bob') + 4.0 * FRIENDS('Eugene', 'Charlie') + 4.0 * FRIENDS('Eugene', 'Derek') >= 1.0 ^2"
		);
		rule.groundAll(manager, store);
		PSLTest.compareGroundRules(expected, rule, store);
	}

	@Test
	// |B| * Friends(A, +B) >= 1
<<<<<<< HEAD
	public void testSummationNoSelect() {
		GroundRuleStore store = new MemoryGroundRuleStore();
=======
	public void testSummationNoFilter() {
		GroundRuleStore store = new ADMMReasoner(model.config);
>>>>>>> 6e23fdaa
		AtomManager manager = new SimpleAtomManager(database);

		Rule rule;
		List<String> expected;
		List<Coefficient> coefficients;
		List<SummationAtomOrAtom> atoms;
		Map<SummationVariable, Formula> filters;

		coefficients = Arrays.asList(
			(Coefficient)(new Cardinality(new SummationVariable("B")))
		);

		atoms = Arrays.asList(
			(SummationAtomOrAtom)(new SummationAtom(
				model.predicates.get("Friends"),
				new SummationVariableOrTerm[]{new Variable("A"), new SummationVariable("B")}
			))
		);

		filters = new HashMap<SummationVariable, Formula>();

		rule = new WeightedArithmeticRule(
				new ArithmeticRuleExpression(coefficients, atoms, FunctionComparator.LargerThan, new ConstantNumber(1)),
				filters,
				1.0,
				true
		);

		expected = Arrays.asList(
			"1.0: 4.0 * FRIENDS('Alice', 'Bob') + 4.0 * FRIENDS('Alice', 'Charlie') + 4.0 * FRIENDS('Alice', 'Derek') + 4.0 * FRIENDS('Alice', 'Eugene') >= 1.0 ^2",
			"1.0: 4.0 * FRIENDS('Bob', 'Alice') + 4.0 * FRIENDS('Bob', 'Charlie') + 4.0 * FRIENDS('Bob', 'Derek') + 4.0 * FRIENDS('Bob', 'Eugene') >= 1.0 ^2",
			"1.0: 4.0 * FRIENDS('Charlie', 'Alice') + 4.0 * FRIENDS('Charlie', 'Bob') + 4.0 * FRIENDS('Charlie', 'Derek') + 4.0 * FRIENDS('Charlie', 'Eugene') >= 1.0 ^2",
			"1.0: 4.0 * FRIENDS('Derek', 'Alice') + 4.0 * FRIENDS('Derek', 'Bob') + 4.0 * FRIENDS('Derek', 'Charlie') + 4.0 * FRIENDS('Derek', 'Eugene') >= 1.0 ^2",
			"1.0: 4.0 * FRIENDS('Eugene', 'Alice') + 4.0 * FRIENDS('Eugene', 'Bob') + 4.0 * FRIENDS('Eugene', 'Charlie') + 4.0 * FRIENDS('Eugene', 'Derek') >= 1.0 ^2"
		);
		rule.groundAll(manager, store);
		PSLTest.compareGroundRules(expected, rule, store);
	}

	@Test
	// Friends(+A, +B) >= 1
	// Friends(+A, +B) >= 1 {A: Nice(A)}
	// Friends(+A, +B) >= 1 {A: Nice(A)} {B: Nice(B)}
	public void testMultipleSummation() {
		// Reset the model to not use 100% nice.
		initModel(false);

		GroundRuleStore store = new MemoryGroundRuleStore();
		AtomManager manager = new SimpleAtomManager(database);

		Rule rule;
		List<String> expected;
		List<Coefficient> coefficients;
		List<SummationAtomOrAtom> atoms;
		Map<SummationVariable, Formula> filters;

		coefficients = Arrays.asList(
			(Coefficient)(new ConstantNumber(1))
		);

		atoms = Arrays.asList(
			(SummationAtomOrAtom)(new SummationAtom(
				model.predicates.get("Friends"),
				new SummationVariableOrTerm[]{new SummationVariable("A"), new SummationVariable("B")}
			))
		);

		filters = new HashMap<SummationVariable, Formula>();

		rule = new WeightedArithmeticRule(
				new ArithmeticRuleExpression(coefficients, atoms, FunctionComparator.LargerThan, new ConstantNumber(1)),
				filters,
				1.0,
				true
		);

		expected = Arrays.asList(
			"1.0: " +
				"1.0 * FRIENDS('Alice', 'Bob') + 1.0 * FRIENDS('Alice', 'Charlie') + 1.0 * FRIENDS('Alice', 'Derek') + 1.0 * FRIENDS('Alice', 'Eugene') + " +
				"1.0 * FRIENDS('Bob', 'Alice') + 1.0 * FRIENDS('Bob', 'Charlie') + 1.0 * FRIENDS('Bob', 'Derek') + 1.0 * FRIENDS('Bob', 'Eugene') + " +
				"1.0 * FRIENDS('Charlie', 'Alice') + 1.0 * FRIENDS('Charlie', 'Bob') + 1.0 * FRIENDS('Charlie', 'Derek') + 1.0 * FRIENDS('Charlie', 'Eugene') + " +
				"1.0 * FRIENDS('Derek', 'Alice') + 1.0 * FRIENDS('Derek', 'Bob') + 1.0 * FRIENDS('Derek', 'Charlie') + 1.0 * FRIENDS('Derek', 'Eugene') + " +
				"1.0 * FRIENDS('Eugene', 'Alice') + 1.0 * FRIENDS('Eugene', 'Bob') + 1.0 * FRIENDS('Eugene', 'Charlie') + 1.0 * FRIENDS('Eugene', 'Derek') " +
				">= 1.0 ^2"
		);
		rule.groundAll(manager, store);
		PSLTest.compareGroundRules(expected, rule, store);

<<<<<<< HEAD
		// Add a select on A.
		store = new MemoryGroundRuleStore();
=======
		// Add a filter on A.
		store = new ADMMReasoner(model.config);
>>>>>>> 6e23fdaa

		filters.put(
			new SummationVariable("A"),
			new QueryAtom(model.predicates.get("Nice"), new Variable("A"))
		);

		rule = new WeightedArithmeticRule(
				new ArithmeticRuleExpression(coefficients, atoms, FunctionComparator.LargerThan, new ConstantNumber(1)),
				filters,
				1.0,
				true
		);

		expected = Arrays.asList(
			"1.0: " +
				"1.0 * FRIENDS('Alice', 'Bob') + 1.0 * FRIENDS('Alice', 'Charlie') + 1.0 * FRIENDS('Alice', 'Derek') + 1.0 * FRIENDS('Alice', 'Eugene') + " +
				"1.0 * FRIENDS('Bob', 'Alice') + 1.0 * FRIENDS('Bob', 'Charlie') + 1.0 * FRIENDS('Bob', 'Derek') + 1.0 * FRIENDS('Bob', 'Eugene') + " +
				"1.0 * FRIENDS('Charlie', 'Alice') + 1.0 * FRIENDS('Charlie', 'Bob') + 1.0 * FRIENDS('Charlie', 'Derek') + 1.0 * FRIENDS('Charlie', 'Eugene') + " +
				"1.0 * FRIENDS('Derek', 'Alice') + 1.0 * FRIENDS('Derek', 'Bob') + 1.0 * FRIENDS('Derek', 'Charlie') + 1.0 * FRIENDS('Derek', 'Eugene') " +
				">= 1.0 ^2"
		);
		rule.groundAll(manager, store);
		PSLTest.compareGroundRules(expected, rule, store);

<<<<<<< HEAD
		// Add a select on B.
		store = new MemoryGroundRuleStore();
=======
		// Add a filter on B.
		store = new ADMMReasoner(model.config);
>>>>>>> 6e23fdaa

		filters.put(
			new SummationVariable("B"),
			new QueryAtom(model.predicates.get("Nice"), new Variable("B"))
		);

		rule = new WeightedArithmeticRule(
				new ArithmeticRuleExpression(coefficients, atoms, FunctionComparator.LargerThan, new ConstantNumber(1)),
				filters,
				1.0,
				true
		);

		expected = Arrays.asList(
			"1.0: " +
				"1.0 * FRIENDS('Alice', 'Bob') + 1.0 * FRIENDS('Alice', 'Charlie') + 1.0 * FRIENDS('Alice', 'Derek') + " +
				"1.0 * FRIENDS('Bob', 'Alice') + 1.0 * FRIENDS('Bob', 'Charlie') + 1.0 * FRIENDS('Bob', 'Derek') + " +
				"1.0 * FRIENDS('Charlie', 'Alice') + 1.0 * FRIENDS('Charlie', 'Bob') + 1.0 * FRIENDS('Charlie', 'Derek') + " +
				"1.0 * FRIENDS('Derek', 'Alice') + 1.0 * FRIENDS('Derek', 'Bob') + 1.0 * FRIENDS('Derek', 'Charlie') " +
				">= 1.0 ^2"
		);
		rule.groundAll(manager, store);
		PSLTest.compareGroundRules(expected, rule, store);
	}

	@Test
	// |A| * Friends(+A, +B) >= 1 {B: Nice(B)}
	// |B| * Friends(+A, +B) >= 1 {B: Nice(B)}
	// |A| + |B| * Friends(+A, +B) >= 1 {B: Nice(B)}
	// |A| - |B| * Friends(+A, +B) >= 1 {B: Nice(B)}
	// |A| * |B| * Friends(+A, +B) >= 1 {B: Nice(B)}
	// |A| / |B| * Friends(+A, +B) >= 1 {B: Nice(B)}
	public void testMultipleSummationCardinality() {
		// Reset the model to not use 100% nice.
		initModel(false);

		GroundRuleStore store = new MemoryGroundRuleStore();
		AtomManager manager = new SimpleAtomManager(database);

		Rule rule;
		List<String> expected;
		List<Coefficient> coefficients;
		List<SummationAtomOrAtom> atoms;
		Map<SummationVariable, Formula> filters;

		coefficients = Arrays.asList(
			(Coefficient)(new Cardinality(new SummationVariable("A")))
		);

		atoms = Arrays.asList(
			(SummationAtomOrAtom)(new SummationAtom(
				model.predicates.get("Friends"),
				new SummationVariableOrTerm[]{new SummationVariable("A"), new SummationVariable("B")}
			))
		);

		filters = new HashMap<SummationVariable, Formula>();
		filters.put(
			new SummationVariable("B"),
			new QueryAtom(model.predicates.get("Nice"), new Variable("B"))
		);

		rule = new WeightedArithmeticRule(
				new ArithmeticRuleExpression(coefficients, atoms, FunctionComparator.LargerThan, new ConstantNumber(1)),
				filters,
				1.0,
				true
		);

		expected = Arrays.asList(
			"1.0: " +
				"5.0 * FRIENDS('Alice', 'Bob') + 5.0 * FRIENDS('Alice', 'Charlie') + 5.0 * FRIENDS('Alice', 'Derek') + " +
				"5.0 * FRIENDS('Bob', 'Alice') + 5.0 * FRIENDS('Bob', 'Charlie') + 5.0 * FRIENDS('Bob', 'Derek') + " +
				"5.0 * FRIENDS('Charlie', 'Alice') + 5.0 * FRIENDS('Charlie', 'Bob') + 5.0 * FRIENDS('Charlie', 'Derek') + " +
				"5.0 * FRIENDS('Derek', 'Alice') + 5.0 * FRIENDS('Derek', 'Bob') + 5.0 * FRIENDS('Derek', 'Charlie') + " +
				"5.0 * FRIENDS('Eugene', 'Alice') + 5.0 * FRIENDS('Eugene', 'Bob') + 5.0 * FRIENDS('Eugene', 'Charlie') + 5.0 * FRIENDS('Eugene', 'Derek') " +
				">= 1.0 ^2"
		);
		rule.groundAll(manager, store);
		PSLTest.compareGroundRules(expected, rule, store);

		// |B|
		store = new MemoryGroundRuleStore();

		coefficients = Arrays.asList(
			(Coefficient)(new Cardinality(new SummationVariable("B")))
		);

		rule = new WeightedArithmeticRule(
				new ArithmeticRuleExpression(coefficients, atoms, FunctionComparator.LargerThan, new ConstantNumber(1)),
				filters,
				1.0,
				true
		);

		expected = Arrays.asList(
			"1.0: " +
				"4.0 * FRIENDS('Alice', 'Bob') + 4.0 * FRIENDS('Alice', 'Charlie') + 4.0 * FRIENDS('Alice', 'Derek') + " +
				"4.0 * FRIENDS('Bob', 'Alice') + 4.0 * FRIENDS('Bob', 'Charlie') + 4.0 * FRIENDS('Bob', 'Derek') + " +
				"4.0 * FRIENDS('Charlie', 'Alice') + 4.0 * FRIENDS('Charlie', 'Bob') + 4.0 * FRIENDS('Charlie', 'Derek') + " +
				"4.0 * FRIENDS('Derek', 'Alice') + 4.0 * FRIENDS('Derek', 'Bob') + 4.0 * FRIENDS('Derek', 'Charlie') + " +
				"4.0 * FRIENDS('Eugene', 'Alice') + 4.0 * FRIENDS('Eugene', 'Bob') + 4.0 * FRIENDS('Eugene', 'Charlie') + 4.0 * FRIENDS('Eugene', 'Derek') " +
				">= 1.0 ^2"
		);
		rule.groundAll(manager, store);
		PSLTest.compareGroundRules(expected, rule, store);

		// |A| + |B|
		store = new MemoryGroundRuleStore();

		coefficients = Arrays.asList(
			(Coefficient)(new Add(new Cardinality(new SummationVariable("A")), new Cardinality(new SummationVariable("B"))))
		);

		rule = new WeightedArithmeticRule(
				new ArithmeticRuleExpression(coefficients, atoms, FunctionComparator.LargerThan, new ConstantNumber(1)),
				filters,
				1.0,
				true
		);

		expected = Arrays.asList(
			"1.0: " +
				"9.0 * FRIENDS('Alice', 'Bob') + 9.0 * FRIENDS('Alice', 'Charlie') + 9.0 * FRIENDS('Alice', 'Derek') + " +
				"9.0 * FRIENDS('Bob', 'Alice') + 9.0 * FRIENDS('Bob', 'Charlie') + 9.0 * FRIENDS('Bob', 'Derek') + " +
				"9.0 * FRIENDS('Charlie', 'Alice') + 9.0 * FRIENDS('Charlie', 'Bob') + 9.0 * FRIENDS('Charlie', 'Derek') + " +
				"9.0 * FRIENDS('Derek', 'Alice') + 9.0 * FRIENDS('Derek', 'Bob') + 9.0 * FRIENDS('Derek', 'Charlie') + " +
				"9.0 * FRIENDS('Eugene', 'Alice') + 9.0 * FRIENDS('Eugene', 'Bob') + 9.0 * FRIENDS('Eugene', 'Charlie') + 9.0 * FRIENDS('Eugene', 'Derek') " +
				">= 1.0 ^2"
		);
		rule.groundAll(manager, store);
		PSLTest.compareGroundRules(expected, rule, store);

		// |A| - |B|
		store = new MemoryGroundRuleStore();

		coefficients = Arrays.asList(
			(Coefficient)(new Subtract(new Cardinality(new SummationVariable("A")), new Cardinality(new SummationVariable("B"))))
		);

		rule = new WeightedArithmeticRule(
				new ArithmeticRuleExpression(coefficients, atoms, FunctionComparator.LargerThan, new ConstantNumber(1)),
				filters,
				1.0,
				true
		);

		expected = Arrays.asList(
			"1.0: " +
				"1.0 * FRIENDS('Alice', 'Bob') + 1.0 * FRIENDS('Alice', 'Charlie') + 1.0 * FRIENDS('Alice', 'Derek') + " +
				"1.0 * FRIENDS('Bob', 'Alice') + 1.0 * FRIENDS('Bob', 'Charlie') + 1.0 * FRIENDS('Bob', 'Derek') + " +
				"1.0 * FRIENDS('Charlie', 'Alice') + 1.0 * FRIENDS('Charlie', 'Bob') + 1.0 * FRIENDS('Charlie', 'Derek') + " +
				"1.0 * FRIENDS('Derek', 'Alice') + 1.0 * FRIENDS('Derek', 'Bob') + 1.0 * FRIENDS('Derek', 'Charlie') + " +
				"1.0 * FRIENDS('Eugene', 'Alice') + 1.0 * FRIENDS('Eugene', 'Bob') + 1.0 * FRIENDS('Eugene', 'Charlie') + 1.0 * FRIENDS('Eugene', 'Derek') " +
				">= 1.0 ^2"
		);
		rule.groundAll(manager, store);
		PSLTest.compareGroundRules(expected, rule, store);

		// |A| * |B|
		store = new MemoryGroundRuleStore();

		coefficients = Arrays.asList(
			(Coefficient)(new Multiply(new Cardinality(new SummationVariable("A")), new Cardinality(new SummationVariable("B"))))
		);

		rule = new WeightedArithmeticRule(
				new ArithmeticRuleExpression(coefficients, atoms, FunctionComparator.LargerThan, new ConstantNumber(1)),
				filters,
				1.0,
				true
		);

		expected = Arrays.asList(
			"1.0: " +
				"20.0 * FRIENDS('Alice', 'Bob') + 20.0 * FRIENDS('Alice', 'Charlie') + 20.0 * FRIENDS('Alice', 'Derek') + " +
				"20.0 * FRIENDS('Bob', 'Alice') + 20.0 * FRIENDS('Bob', 'Charlie') + 20.0 * FRIENDS('Bob', 'Derek') + " +
				"20.0 * FRIENDS('Charlie', 'Alice') + 20.0 * FRIENDS('Charlie', 'Bob') + 20.0 * FRIENDS('Charlie', 'Derek') + " +
				"20.0 * FRIENDS('Derek', 'Alice') + 20.0 * FRIENDS('Derek', 'Bob') + 20.0 * FRIENDS('Derek', 'Charlie') + " +
				"20.0 * FRIENDS('Eugene', 'Alice') + 20.0 * FRIENDS('Eugene', 'Bob') + 20.0 * FRIENDS('Eugene', 'Charlie') + 20.0 * FRIENDS('Eugene', 'Derek') " +
				">= 1.0 ^2"
		);
		rule.groundAll(manager, store);
		PSLTest.compareGroundRules(expected, rule, store);

		// |A| / |B|
		store = new MemoryGroundRuleStore();

		coefficients = Arrays.asList(
			(Coefficient)(new Divide(new Cardinality(new SummationVariable("A")), new Cardinality(new SummationVariable("B"))))
		);

		rule = new WeightedArithmeticRule(
				new ArithmeticRuleExpression(coefficients, atoms, FunctionComparator.LargerThan, new ConstantNumber(1)),
				filters,
				1.0,
				true
		);

		expected = Arrays.asList(
			"1.0: " +
				"1.25 * FRIENDS('Alice', 'Bob') + 1.25 * FRIENDS('Alice', 'Charlie') + 1.25 * FRIENDS('Alice', 'Derek') + " +
				"1.25 * FRIENDS('Bob', 'Alice') + 1.25 * FRIENDS('Bob', 'Charlie') + 1.25 * FRIENDS('Bob', 'Derek') + " +
				"1.25 * FRIENDS('Charlie', 'Alice') + 1.25 * FRIENDS('Charlie', 'Bob') + 1.25 * FRIENDS('Charlie', 'Derek') + " +
				"1.25 * FRIENDS('Derek', 'Alice') + 1.25 * FRIENDS('Derek', 'Bob') + 1.25 * FRIENDS('Derek', 'Charlie') + " +
				"1.25 * FRIENDS('Eugene', 'Alice') + 1.25 * FRIENDS('Eugene', 'Bob') + 1.25 * FRIENDS('Eugene', 'Charlie') + 1.25 * FRIENDS('Eugene', 'Derek') " +
				">= 1.0 ^2"
		);
		rule.groundAll(manager, store);
		PSLTest.compareGroundRules(expected, rule, store);
	}

	@Test
	// |B| * Friends(A, +B) + Person(C) >= 1 {B: Friends(C, B)}
	// |B| * Friends(A, +B) + Person(C) >= 1 {B: Friends(C, B) && Nice(C)}
	public void testFilterBinary() {
		// Reset the model to not use 100% nice.
		initModel(false);

		database.close();

		Set<StandardPredicate> toClose = new HashSet<StandardPredicate>();
		toClose.add(model.predicates.get("Nice"));
		toClose.add(model.predicates.get("Person"));
		toClose.add(model.predicates.get("Friends"));
		database = model.dataStore.getDatabase(model.targetPartition, toClose, model.observationPartition);

		GroundRuleStore store = new MemoryGroundRuleStore();
		AtomManager manager = new SimpleAtomManager(database);

		Rule rule;
		List<String> expected;
		List<Coefficient> coefficients;
		List<SummationAtomOrAtom> atoms;
		Map<SummationVariable, Formula> filters;

		coefficients = Arrays.asList(
			(Coefficient)(new Cardinality(new SummationVariable("B"))),
			(Coefficient)(new ConstantNumber(1))
		);

		atoms = Arrays.asList(
			(SummationAtomOrAtom)(new SummationAtom(
				model.predicates.get("Friends"),
				new SummationVariableOrTerm[]{new Variable("A"), new SummationVariable("B")}
			)),
			(SummationAtomOrAtom)(new QueryAtom(model.predicates.get("Person"), new Variable("C")))
		);

		filters = new HashMap<SummationVariable, Formula>();
		filters.put(
			new SummationVariable("B"),
			new QueryAtom(model.predicates.get("Friends"), new Variable("C"), new Variable("B"))
		);

		rule = new WeightedArithmeticRule(
				new ArithmeticRuleExpression(coefficients, atoms, FunctionComparator.LargerThan, new ConstantNumber(1)),
				filters,
				1.0,
				true
		);

		// |B| * Friends(A, +B) + Person(C) >= 1 {B: Friends(C, B)}
		expected = Arrays.asList(
			"1.0: 4.0 * FRIENDS('Alice', 'Bob') + 4.0 * FRIENDS('Alice', 'Charlie') + 4.0 * FRIENDS('Alice', 'Derek') + 4.0 * FRIENDS('Alice', 'Eugene') + 1.0 * PERSON('Alice') >= 1.0 ^2",
			"1.0: 3.0 * FRIENDS('Alice', 'Charlie') + 3.0 * FRIENDS('Alice', 'Derek') + 3.0 * FRIENDS('Alice', 'Eugene') + 1.0 * PERSON('Bob') >= 1.0 ^2",
			"1.0: 3.0 * FRIENDS('Alice', 'Bob') + 3.0 * FRIENDS('Alice', 'Derek') + 3.0 * FRIENDS('Alice', 'Eugene') + 1.0 * PERSON('Charlie') >= 1.0 ^2",
			"1.0: 3.0 * FRIENDS('Alice', 'Bob') + 3.0 * FRIENDS('Alice', 'Charlie') + 3.0 * FRIENDS('Alice', 'Eugene') + 1.0 * PERSON('Derek') >= 1.0 ^2",
			"1.0: 3.0 * FRIENDS('Alice', 'Bob') + 3.0 * FRIENDS('Alice', 'Charlie') + 3.0 * FRIENDS('Alice', 'Derek') + 1.0 * PERSON('Eugene') >= 1.0 ^2",

			"1.0: 3.0 * FRIENDS('Bob', 'Charlie') + 3.0 * FRIENDS('Bob', 'Derek') + 3.0 * FRIENDS('Bob', 'Eugene') + 1.0 * PERSON('Alice') >= 1.0 ^2",
			"1.0: 4.0 * FRIENDS('Bob', 'Alice') + 4.0 * FRIENDS('Bob', 'Charlie') + 4.0 * FRIENDS('Bob', 'Derek') + 4.0 * FRIENDS('Bob', 'Eugene') + 1.0 * PERSON('Bob') >= 1.0 ^2",
			"1.0: 3.0 * FRIENDS('Bob', 'Alice') + 3.0 * FRIENDS('Bob', 'Derek') + 3.0 * FRIENDS('Bob', 'Eugene') + 1.0 * PERSON('Charlie') >= 1.0 ^2",
			"1.0: 3.0 * FRIENDS('Bob', 'Alice') + 3.0 * FRIENDS('Bob', 'Charlie') + 3.0 * FRIENDS('Bob', 'Eugene') + 1.0 * PERSON('Derek') >= 1.0 ^2",
			"1.0: 3.0 * FRIENDS('Bob', 'Alice') + 3.0 * FRIENDS('Bob', 'Charlie') + 3.0 * FRIENDS('Bob', 'Derek') + 1.0 * PERSON('Eugene') >= 1.0 ^2",

			"1.0: 3.0 * FRIENDS('Charlie', 'Bob') + 3.0 * FRIENDS('Charlie', 'Derek') + 3.0 * FRIENDS('Charlie', 'Eugene') + 1.0 * PERSON('Alice') >= 1.0 ^2",
			"1.0: 3.0 * FRIENDS('Charlie', 'Alice') + 3.0 * FRIENDS('Charlie', 'Derek') + 3.0 * FRIENDS('Charlie', 'Eugene') + 1.0 * PERSON('Bob') >= 1.0 ^2",
			"1.0: 4.0 * FRIENDS('Charlie', 'Bob') + 4.0 * FRIENDS('Charlie', 'Alice') + 4.0 * FRIENDS('Charlie', 'Derek') + 4.0 * FRIENDS('Charlie', 'Eugene') + 1.0 * PERSON('Charlie') >= 1.0 ^2",
			"1.0: 3.0 * FRIENDS('Charlie', 'Bob') + 3.0 * FRIENDS('Charlie', 'Alice') + 3.0 * FRIENDS('Charlie', 'Eugene') + 1.0 * PERSON('Derek') >= 1.0 ^2",
			"1.0: 3.0 * FRIENDS('Charlie', 'Bob') + 3.0 * FRIENDS('Charlie', 'Alice') + 3.0 * FRIENDS('Charlie', 'Derek') + 1.0 * PERSON('Eugene') >= 1.0 ^2",

			"1.0: 3.0 * FRIENDS('Derek', 'Bob') + 3.0 * FRIENDS('Derek', 'Charlie') + 3.0 * FRIENDS('Derek', 'Eugene') + 1.0 * PERSON('Alice') >= 1.0 ^2",
			"1.0: 3.0 * FRIENDS('Derek', 'Charlie') + 3.0 * FRIENDS('Derek', 'Alice') + 3.0 * FRIENDS('Derek', 'Eugene') + 1.0 * PERSON('Bob') >= 1.0 ^2",
			"1.0: 3.0 * FRIENDS('Derek', 'Bob') + 3.0 * FRIENDS('Derek', 'Alice') + 3.0 * FRIENDS('Derek', 'Eugene') + 1.0 * PERSON('Charlie') >= 1.0 ^2",
			"1.0: 4.0 * FRIENDS('Derek', 'Bob') + 4.0 * FRIENDS('Derek', 'Charlie') + 4.0 * FRIENDS('Derek', 'Alice') + 4.0 * FRIENDS('Derek', 'Eugene') + 1.0 * PERSON('Derek') >= 1.0 ^2",
			"1.0: 3.0 * FRIENDS('Derek', 'Bob') + 3.0 * FRIENDS('Derek', 'Charlie') + 3.0 * FRIENDS('Derek', 'Alice') + 1.0 * PERSON('Eugene') >= 1.0 ^2",

			"1.0: 3.0 * FRIENDS('Eugene', 'Bob') + 3.0 * FRIENDS('Eugene', 'Charlie') + 3.0 * FRIENDS('Eugene', 'Derek') + 1.0 * PERSON('Alice') >= 1.0 ^2",
			"1.0: 3.0 * FRIENDS('Eugene', 'Charlie') + 3.0 * FRIENDS('Eugene', 'Derek') + 3.0 * FRIENDS('Eugene', 'Alice') + 1.0 * PERSON('Bob') >= 1.0 ^2",
			"1.0: 3.0 * FRIENDS('Eugene', 'Bob') + 3.0 * FRIENDS('Eugene', 'Derek') + 3.0 * FRIENDS('Eugene', 'Alice') + 1.0 * PERSON('Charlie') >= 1.0 ^2",
			"1.0: 3.0 * FRIENDS('Eugene', 'Bob') + 3.0 * FRIENDS('Eugene', 'Charlie') + 3.0 * FRIENDS('Eugene', 'Alice') + 1.0 * PERSON('Derek') >= 1.0 ^2",
			"1.0: 4.0 * FRIENDS('Eugene', 'Bob') + 4.0 * FRIENDS('Eugene', 'Charlie') + 4.0 * FRIENDS('Eugene', 'Derek') + 4.0 * FRIENDS('Eugene', 'Alice') + 1.0 * PERSON('Eugene') >= 1.0 ^2"
		);
		rule.groundAll(manager, store);
		PSLTest.compareGroundRules(expected, rule, store);

<<<<<<< HEAD
		// Add the additional clause to the select.
		store = new MemoryGroundRuleStore();
=======
		// Add the additional clause to the filter.
		store = new ADMMReasoner(model.config);
>>>>>>> 6e23fdaa

		filters = new HashMap<SummationVariable, Formula>();
		filters.put(
			new SummationVariable("B"),
			new Conjunction(
				new QueryAtom(model.predicates.get("Friends"), new Variable("C"), new Variable("B")),
				new QueryAtom(model.predicates.get("Nice"), new Variable("C"))
			)
		);

		rule = new WeightedArithmeticRule(
				new ArithmeticRuleExpression(coefficients, atoms, FunctionComparator.LargerThan, new ConstantNumber(1)),
				filters,
				1.0,
				true
		);

		// Note that 'Alice' is not friends with herself.
		expected = Arrays.asList(
			"1.0: 4.0 * FRIENDS('Alice', 'Bob') + 4.0 * FRIENDS('Alice', 'Charlie') + 4.0 * FRIENDS('Alice', 'Derek') + 4.0 * FRIENDS('Alice', 'Eugene') + 1.0 * PERSON('Alice') >= 1.0 ^2",
			"1.0: 3.0 * FRIENDS('Alice', 'Charlie') + 3.0 * FRIENDS('Alice', 'Derek') + 3.0 * FRIENDS('Alice', 'Eugene') + 1.0 * PERSON('Bob') >= 1.0 ^2",
			"1.0: 3.0 * FRIENDS('Alice', 'Bob') + 3.0 * FRIENDS('Alice', 'Derek') + 3.0 * FRIENDS('Alice', 'Eugene') + 1.0 * PERSON('Charlie') >= 1.0 ^2",
			"1.0: 3.0 * FRIENDS('Alice', 'Bob') + 3.0 * FRIENDS('Alice', 'Charlie') + 3.0 * FRIENDS('Alice', 'Eugene') + 1.0 * PERSON('Derek') >= 1.0 ^2",
			"1.0: 1.0 * PERSON('Eugene') >= 1.0 ^2",

			"1.0: 3.0 * FRIENDS('Bob', 'Charlie') + 3.0 * FRIENDS('Bob', 'Derek') + 3.0 * FRIENDS('Bob', 'Eugene') + 1.0 * PERSON('Alice') >= 1.0 ^2",
			"1.0: 4.0 * FRIENDS('Bob', 'Alice') + 4.0 * FRIENDS('Bob', 'Charlie') + 4.0 * FRIENDS('Bob', 'Derek') + 4.0 * FRIENDS('Bob', 'Eugene') + 1.0 * PERSON('Bob') >= 1.0 ^2",
			"1.0: 3.0 * FRIENDS('Bob', 'Alice') + 3.0 * FRIENDS('Bob', 'Derek') + 3.0 * FRIENDS('Bob', 'Eugene') + 1.0 * PERSON('Charlie') >= 1.0 ^2",
			"1.0: 3.0 * FRIENDS('Bob', 'Alice') + 3.0 * FRIENDS('Bob', 'Charlie') + 3.0 * FRIENDS('Bob', 'Eugene') + 1.0 * PERSON('Derek') >= 1.0 ^2",
			"1.0: 1.0 * PERSON('Eugene') >= 1.0 ^2",

			"1.0: 3.0 * FRIENDS('Charlie', 'Bob') + 3.0 * FRIENDS('Charlie', 'Derek') + 3.0 * FRIENDS('Charlie', 'Eugene') + 1.0 * PERSON('Alice') >= 1.0 ^2",
			"1.0: 3.0 * FRIENDS('Charlie', 'Alice') + 3.0 * FRIENDS('Charlie', 'Derek') + 3.0 * FRIENDS('Charlie', 'Eugene') + 1.0 * PERSON('Bob') >= 1.0 ^2",
			"1.0: 4.0 * FRIENDS('Charlie', 'Bob') + 4.0 * FRIENDS('Charlie', 'Alice') + 4.0 * FRIENDS('Charlie', 'Derek') + 4.0 * FRIENDS('Charlie', 'Eugene') + 1.0 * PERSON('Charlie') >= 1.0 ^2",
			"1.0: 3.0 * FRIENDS('Charlie', 'Bob') + 3.0 * FRIENDS('Charlie', 'Alice') + 3.0 * FRIENDS('Charlie', 'Eugene') + 1.0 * PERSON('Derek') >= 1.0 ^2",
			"1.0: 1.0 * PERSON('Eugene') >= 1.0 ^2",

			"1.0: 3.0 * FRIENDS('Derek', 'Bob') + 3.0 * FRIENDS('Derek', 'Charlie') + 3.0 * FRIENDS('Derek', 'Eugene') + 1.0 * PERSON('Alice') >= 1.0 ^2",
			"1.0: 3.0 * FRIENDS('Derek', 'Charlie') + 3.0 * FRIENDS('Derek', 'Alice') + 3.0 * FRIENDS('Derek', 'Eugene') + 1.0 * PERSON('Bob') >= 1.0 ^2",
			"1.0: 3.0 * FRIENDS('Derek', 'Bob') + 3.0 * FRIENDS('Derek', 'Alice') + 3.0 * FRIENDS('Derek', 'Eugene') + 1.0 * PERSON('Charlie') >= 1.0 ^2",
			"1.0: 4.0 * FRIENDS('Derek', 'Bob') + 4.0 * FRIENDS('Derek', 'Charlie') + 4.0 * FRIENDS('Derek', 'Alice') + 4.0 * FRIENDS('Derek', 'Eugene') + 1.0 * PERSON('Derek') >= 1.0 ^2",
			"1.0: 1.0 * PERSON('Eugene') >= 1.0 ^2",

			"1.0: 3.0 * FRIENDS('Eugene', 'Bob') + 3.0 * FRIENDS('Eugene', 'Charlie') + 3.0 * FRIENDS('Eugene', 'Derek') + 1.0 * PERSON('Alice') >= 1.0 ^2",
			"1.0: 3.0 * FRIENDS('Eugene', 'Charlie') + 3.0 * FRIENDS('Eugene', 'Derek') + 3.0 * FRIENDS('Eugene', 'Alice') + 1.0 * PERSON('Bob') >= 1.0 ^2",
			"1.0: 3.0 * FRIENDS('Eugene', 'Bob') + 3.0 * FRIENDS('Eugene', 'Derek') + 3.0 * FRIENDS('Eugene', 'Alice') + 1.0 * PERSON('Charlie') >= 1.0 ^2",
			"1.0: 3.0 * FRIENDS('Eugene', 'Bob') + 3.0 * FRIENDS('Eugene', 'Charlie') + 3.0 * FRIENDS('Eugene', 'Alice') + 1.0 * PERSON('Derek') >= 1.0 ^2",
			"1.0: 1.0 * PERSON('Eugene') >= 1.0 ^2"
		);
		rule.groundAll(manager, store);
		PSLTest.compareGroundRules(expected, rule, store);
	}

	@Test
	// @Min[1, 2] * Friends(+A, +B) >= 1 {B: Nice(B)}
	// @Max[1, 2] * Friends(+A, +B) >= 1 {B: Nice(B)}
	// @Min[2, 1] * Friends(+A, +B) >= 1 {B: Nice(B)}
	// @Max[2, 1] * Friends(+A, +B) >= 1 {B: Nice(B)}

	// @Min[|A|, |B|] * Friends(+A, +B) >= 1 {B: Nice(B)}
	// @Min[|B|, |A|] * Friends(+A, +B) >= 1 {B: Nice(B)}
	// @Max[|A|, |B|] * Friends(+A, +B) >= 1 {B: Nice(B)}
	// @Max[|B|, |A|] * Friends(+A, +B) >= 1 {B: Nice(B)}

	// @Min[1, 1 + 2] * Friends(+A, +B) >= 1 {B: Nice(B)}
	// @Max[1, 1 + 2] * Friends(+A, +B) >= 1 {B: Nice(B)}
	// @Min[1 + 2, 1] * Friends(+A, +B) >= 1 {B: Nice(B)}
	// @Max[1 + 2, 1] * Friends(+A, +B) >= 1 {B: Nice(B)}

	// @Min[1, |A| + |B|] * Friends(+A, +B) >= 1 {B: Nice(B)}
	// @Max[1, |A| + |B|] * Friends(+A, +B) >= 1 {B: Nice(B)}
	// @Min[|A| + |B|, 1] * Friends(+A, +B) >= 1 {B: Nice(B)}
	// @Max[|A| + |B|, 1] * Friends(+A, +B) >= 1 {B: Nice(B)}
	public void testCoefficientFunctions() {
		// Reset the model to not use 100% nice.
		initModel(false);

		GroundRuleStore store;
		AtomManager manager = new SimpleAtomManager(database);

		Rule rule;
		List<String> expected;
		List<Coefficient> coefficients = new ArrayList<Coefficient>();
		List<SummationAtomOrAtom> atoms;
		Map<SummationVariable, Formula> filters;

		atoms = Arrays.asList(
			(SummationAtomOrAtom)(new SummationAtom(
				model.predicates.get("Friends"),
				new SummationVariableOrTerm[]{new SummationVariable("A"), new SummationVariable("B")}
			))
		);

		filters = new HashMap<SummationVariable, Formula>();
		filters.put(
			new SummationVariable("B"),
			new QueryAtom(model.predicates.get("Nice"), new Variable("B"))
		);

		String expectedBase =
			"1.0: " +
				"__VAL__ * FRIENDS('Alice', 'Bob') + __VAL__ * FRIENDS('Alice', 'Charlie') + __VAL__ * FRIENDS('Alice', 'Derek') + " +
				"__VAL__ * FRIENDS('Bob', 'Alice') + __VAL__ * FRIENDS('Bob', 'Charlie') + __VAL__ * FRIENDS('Bob', 'Derek') + " +
				"__VAL__ * FRIENDS('Charlie', 'Alice') + __VAL__ * FRIENDS('Charlie', 'Bob') + __VAL__ * FRIENDS('Charlie', 'Derek') + " +
				"__VAL__ * FRIENDS('Derek', 'Alice') + __VAL__ * FRIENDS('Derek', 'Bob') + __VAL__ * FRIENDS('Derek', 'Charlie') + " +
				"__VAL__ * FRIENDS('Eugene', 'Alice') + __VAL__ * FRIENDS('Eugene', 'Bob') + __VAL__ * FRIENDS('Eugene', 'Charlie') + __VAL__ * FRIENDS('Eugene', 'Derek') " +
				">= 1.0 ^2"
		;

		Coefficient[] testCoefficients = new Coefficient[]{
			(Coefficient)(new Min(new ConstantNumber(1), new ConstantNumber(2))),
			(Coefficient)(new Max(new ConstantNumber(1), new ConstantNumber(2))),
			(Coefficient)(new Min(new ConstantNumber(2), new ConstantNumber(1))),
			(Coefficient)(new Max(new ConstantNumber(2), new ConstantNumber(1))),

			(Coefficient)(new Min(new Cardinality(new SummationVariable("A")), new Cardinality(new SummationVariable("B")))),
			(Coefficient)(new Max(new Cardinality(new SummationVariable("A")), new Cardinality(new SummationVariable("B")))),
			(Coefficient)(new Min(new Cardinality(new SummationVariable("B")), new Cardinality(new SummationVariable("A")))),
			(Coefficient)(new Max(new Cardinality(new SummationVariable("B")), new Cardinality(new SummationVariable("A")))),

			(Coefficient)(new Min(new ConstantNumber(1), new Add(new ConstantNumber(1), new ConstantNumber(2)))),
			(Coefficient)(new Max(new ConstantNumber(1), new Add(new ConstantNumber(1), new ConstantNumber(2)))),
			(Coefficient)(new Min(new Add(new ConstantNumber(1), new ConstantNumber(2)), new ConstantNumber(1))),
			(Coefficient)(new Max(new Add(new ConstantNumber(1), new ConstantNumber(2)), new ConstantNumber(1))),

			(Coefficient)(new Min(new ConstantNumber(1), new Add(new Cardinality(new SummationVariable("A")), new Cardinality(new SummationVariable("B"))))),
			(Coefficient)(new Max(new ConstantNumber(1), new Add(new Cardinality(new SummationVariable("A")), new Cardinality(new SummationVariable("B"))))),
			(Coefficient)(new Min(new Add(new Cardinality(new SummationVariable("A")), new Cardinality(new SummationVariable("B"))), new ConstantNumber(1))),
			(Coefficient)(new Max(new Add(new Cardinality(new SummationVariable("A")), new Cardinality(new SummationVariable("B"))), new ConstantNumber(1)))
		};

		String[] expectedValues = new String[]{
			"1.0",
			"2.0",
			"1.0",
			"2.0",

			"4.0",
			"5.0",
			"4.0",
			"5.0",

			"1.0",
			"3.0",
			"1.0",
			"3.0",

			"1.0",
			"9.0",
			"1.0",
			"9.0"
		};

		for (int i = 0; i < testCoefficients.length; i++) {
			expected = Arrays.asList(expectedBase.replaceAll("__VAL__", expectedValues[i]));
			store = new MemoryGroundRuleStore();

			coefficients.clear();
			coefficients.add(testCoefficients[i]);

			rule = new WeightedArithmeticRule(
					new ArithmeticRuleExpression(coefficients, atoms, FunctionComparator.LargerThan, new ConstantNumber(1)),
					filters,
					1.0,
					true
			);

			rule.groundAll(manager, store);
			PSLTest.compareGroundRules(expected, rule, store);
		}
	}

	// Ensure that exceptions are thrown when zero coefficients are divided by.
	// Note that here we are not interested in coefficients that are statically evaluated to zero,
	// instead we are interested in coefficients that require grounding to become zero (like with cardinality).
	// 1.0 * Friends(A, +B) + Nice(A) / |B| >= 1 {B: !Nice(B)}
	// Note that everyone is 100% nice in this test.
	@Test
	public void testArithmeticDivdeByZero() {
		GroundRuleStore store = new MemoryGroundRuleStore();
		AtomManager manager = new SimpleAtomManager(database);

		Rule rule;
		List<String> expected;
		List<Coefficient> coefficients;
		List<SummationAtomOrAtom> atoms;
		Map<SummationVariable, Formula> filters;

		coefficients = Arrays.asList(
			(Coefficient)(new ConstantNumber(1.0)),
			(Coefficient)(new Divide(new ConstantNumber(1.0), new Cardinality(new SummationVariable("B"))))
		);

		atoms = Arrays.asList(
			(SummationAtomOrAtom)(new SummationAtom(
				model.predicates.get("Friends"),
				new SummationVariableOrTerm[]{new Variable("A"), new SummationVariable("B")}
			)),
			(SummationAtomOrAtom)(new QueryAtom(model.predicates.get("Nice"), new Variable("A")))
		);

		filters = new HashMap<SummationVariable, Formula>();
		filters.put(new SummationVariable("B"), new Negation(new QueryAtom(model.predicates.get("Nice"), new Variable("B"))));

		rule = new WeightedArithmeticRule(
				new ArithmeticRuleExpression(coefficients, atoms, FunctionComparator.LargerThan, new ConstantNumber(1)),
				filters,
				1.0,
				true
		);

		// Note that no B passes the filter, so the FRIENDS atom is zeroed.
		// We actually expect an error, but this is what the rules would look like when grounded.
		expected = Arrays.asList(
			"1.0: 1.0 * 0.0 + 1.0 / 0.0 * Nice('Alice') >= 1.0 ^2",
			"1.0: 1.0 * 0.0 + 1.0 / 0.0 * Nice('Bob') >= 1.0 ^2",
			"1.0: 1.0 * 0.0 + 1.0 / 0.0 * Nice('Charlie') >= 1.0 ^2",
			"1.0: 1.0 * 0.0 + 1.0 / 0.0 * Nice('Derek') >= 1.0 ^2",
			"1.0: 1.0 * 0.0 + 1.0 / 0.0 * Nice('Eugene') >= 1.0 ^2"
		);
		try {
			rule.groundAll(manager, store);
			fail("Divide by zero did not throw an ArithmeticException.");
		} catch (ArithmeticException ex) {
			// Expected
		}
	}

	@After
	public void cleanup() {
		database.close();
		model.dataStore.close();
	}
}<|MERGE_RESOLUTION|>--- conflicted
+++ resolved
@@ -459,13 +459,8 @@
 	// Everyone is 100% Nice in this test.
 	// |B| * Friends(A, +B) >= 1 {B: Nice(B)}
 	// |B| * Friends(A, +B) >= 1 {B: !Nice(B)}
-<<<<<<< HEAD
 	public void testSelectBaseNice() {
 		GroundRuleStore store = new MemoryGroundRuleStore();
-=======
-	public void testFilterBaseNice() {
-		GroundRuleStore store = new ADMMReasoner(model.config);
->>>>>>> 6e23fdaa
 		AtomManager manager = new SimpleAtomManager(database);
 
 		Rule rule;
@@ -506,13 +501,8 @@
 		rule.groundAll(manager, store);
 		PSLTest.compareGroundRules(expected, rule, store);
 
-<<<<<<< HEAD
 		// Now negate the select.
 		store = new MemoryGroundRuleStore();
-=======
-		// Now negate the filter.
-		store = new ADMMReasoner(model.config);
->>>>>>> 6e23fdaa
 
 		filters = new HashMap<SummationVariable, Formula>();
 		filters.put(new SummationVariable("B"), new Negation(new QueryAtom(model.predicates.get("Nice"), new Variable("B"))));
@@ -584,13 +574,8 @@
 		rule.groundAll(manager, store);
 		PSLTest.compareGroundRules(expected, rule, store);
 
-<<<<<<< HEAD
 		// Now negate the select.
 		store = new MemoryGroundRuleStore();
-=======
-		// Now negate the filter.
-		store = new ADMMReasoner(model.config);
->>>>>>> 6e23fdaa
 
 		filters = new HashMap<SummationVariable, Formula>();
 		filters.put(new SummationVariable("B"), new Negation(new QueryAtom(model.predicates.get("Nice"), new Variable("B"))));
@@ -678,13 +663,8 @@
 		rule.groundAll(manager, store);
 		PSLTest.compareGroundRules(expected, rule, store);
 
-<<<<<<< HEAD
 		// Now change the select to a disjunction.
 		store = new MemoryGroundRuleStore();
-=======
-		// Now change the filter to a disjunction.
-		store = new ADMMReasoner(model.config);
->>>>>>> 6e23fdaa
 
 		filters = new HashMap<SummationVariable, Formula>();
 		filters.put(
@@ -716,13 +696,8 @@
 
 	@Test
 	// |B| * Friends(A, +B) >= 1
-<<<<<<< HEAD
 	public void testSummationNoSelect() {
 		GroundRuleStore store = new MemoryGroundRuleStore();
-=======
-	public void testSummationNoFilter() {
-		GroundRuleStore store = new ADMMReasoner(model.config);
->>>>>>> 6e23fdaa
 		AtomManager manager = new SimpleAtomManager(database);
 
 		Rule rule;
@@ -811,13 +786,8 @@
 		rule.groundAll(manager, store);
 		PSLTest.compareGroundRules(expected, rule, store);
 
-<<<<<<< HEAD
 		// Add a select on A.
 		store = new MemoryGroundRuleStore();
-=======
-		// Add a filter on A.
-		store = new ADMMReasoner(model.config);
->>>>>>> 6e23fdaa
 
 		filters.put(
 			new SummationVariable("A"),
@@ -842,13 +812,8 @@
 		rule.groundAll(manager, store);
 		PSLTest.compareGroundRules(expected, rule, store);
 
-<<<<<<< HEAD
 		// Add a select on B.
 		store = new MemoryGroundRuleStore();
-=======
-		// Add a filter on B.
-		store = new ADMMReasoner(model.config);
->>>>>>> 6e23fdaa
 
 		filters.put(
 			new SummationVariable("B"),
@@ -1146,13 +1111,8 @@
 		rule.groundAll(manager, store);
 		PSLTest.compareGroundRules(expected, rule, store);
 
-<<<<<<< HEAD
 		// Add the additional clause to the select.
 		store = new MemoryGroundRuleStore();
-=======
-		// Add the additional clause to the filter.
-		store = new ADMMReasoner(model.config);
->>>>>>> 6e23fdaa
 
 		filters = new HashMap<SummationVariable, Formula>();
 		filters.put(
